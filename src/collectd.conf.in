#
# Config file for collectd(1).
# Please read collectd.conf(5) for a list of options.
# http://collectd.org/
#

##############################################################################
# Global                                                                     #
#----------------------------------------------------------------------------#
# Global settings for the daemon.                                            #
##############################################################################

#Hostname    "localhost"
#FQDNLookup   true
#BaseDir     "@localstatedir@/lib/@PACKAGE_NAME@"
#PIDFile     "@localstatedir@/run/@PACKAGE_NAME@.pid"
#PluginDir   "@libdir@/@PACKAGE_NAME@"
#TypesDB     "@prefix@/share/@PACKAGE_NAME@/types.db"

#----------------------------------------------------------------------------#
# When enabled, plugins are loaded automatically with the default options    #
# when an appropriate <Plugin ...> block is encountered.                     #
# Disabled by default.                                                       #
#----------------------------------------------------------------------------#
#AutoLoadPlugin false

#----------------------------------------------------------------------------#
# When enabled, internal statistics are collected, using "collectd" as the   #
# plugin name.                                                               #
# Disabled by default.                                                       #
#----------------------------------------------------------------------------#
#CollectInternalStats false

#----------------------------------------------------------------------------#
# Interval at which to query values. This may be overwritten on a per-plugin #
# base by using the 'Interval' option of the LoadPlugin block:               #
#   <LoadPlugin foo>                                                         #
#       Interval 60                                                          #
#   </LoadPlugin>                                                            #
#----------------------------------------------------------------------------#
#Interval     10

#MaxReadInterval 86400
#Timeout         2
#ReadThreads     5
#WriteThreads    5

# Limit the size of the write queue. Default is no limit. Setting up a limit is
# recommended for servers handling a high volume of traffic.
#WriteQueueLimitHigh 1000000
#WriteQueueLimitLow   800000

##############################################################################
# Logging                                                                    #
#----------------------------------------------------------------------------#
# Plugins which provide logging functions should be loaded first, so log     #
# messages generated when loading or configuring other plugins can be        #
# accessed.                                                                  #
##############################################################################

@LOAD_PLUGIN_SYSLOG@LoadPlugin syslog
@LOAD_PLUGIN_LOGFILE@LoadPlugin logfile
@LOAD_PLUGIN_LOG_LOGSTASH@LoadPlugin log_logstash

#<Plugin logfile>
#	LogLevel @DEFAULT_LOG_LEVEL@
#	File STDOUT
#	Timestamp true
#	PrintSeverity false
#</Plugin>

#<Plugin log_logstash>
#	LogLevel @DEFAULT_LOG_LEVEL@
#	File "@localstatedir@/log/@PACKAGE_NAME@.json.log"
#</Plugin>

#<Plugin syslog>
#	LogLevel @DEFAULT_LOG_LEVEL@
#</Plugin>

##############################################################################
# LoadPlugin section                                                         #
#----------------------------------------------------------------------------#
# Lines beginning with a single `#' belong to plugins which have been built  #
# but are disabled by default.                                               #
#                                                                            #
# Lines beginning with `##' belong to plugins which have not been built due  #
# to missing dependencies or because they have been deactivated explicitly.  #
##############################################################################

#@BUILD_PLUGIN_AGGREGATION_TRUE@LoadPlugin aggregation
#@BUILD_PLUGIN_AMQP_TRUE@LoadPlugin amqp
#@BUILD_PLUGIN_APACHE_TRUE@LoadPlugin apache
#@BUILD_PLUGIN_APCUPS_TRUE@LoadPlugin apcups
#@BUILD_PLUGIN_APPLE_SENSORS_TRUE@LoadPlugin apple_sensors
#@BUILD_PLUGIN_AQUAERO_TRUE@LoadPlugin aquaero
#@BUILD_PLUGIN_ASCENT_TRUE@LoadPlugin ascent
#@BUILD_PLUGIN_BAROMETER_TRUE@LoadPlugin barometer
#@BUILD_PLUGIN_BATTERY_TRUE@LoadPlugin battery
#@BUILD_PLUGIN_BIND_TRUE@LoadPlugin bind
#@BUILD_PLUGIN_CEPH_TRUE@LoadPlugin ceph
#@BUILD_PLUGIN_CGROUPS_TRUE@LoadPlugin cgroups
#@BUILD_PLUGIN_CHRONY_TRUE@LoadPlugin chrony
#@BUILD_PLUGIN_CONNTRACK_TRUE@LoadPlugin conntrack
#@BUILD_PLUGIN_CONTEXTSWITCH_TRUE@LoadPlugin contextswitch
@BUILD_PLUGIN_CPU_TRUE@@BUILD_PLUGIN_CPU_TRUE@LoadPlugin cpu
#@BUILD_PLUGIN_CPUFREQ_TRUE@LoadPlugin cpufreq
#@BUILD_PLUGIN_CPUSLEEP_TRUE@LoadPlugin cpusleep
@LOAD_PLUGIN_CSV@LoadPlugin csv
#@BUILD_PLUGIN_CURL_TRUE@LoadPlugin curl
#@BUILD_PLUGIN_CURL_JSON_TRUE@LoadPlugin curl_json
#@BUILD_PLUGIN_CURL_XML_TRUE@LoadPlugin curl_xml
#@BUILD_PLUGIN_DBI_TRUE@LoadPlugin dbi
#@BUILD_PLUGIN_DF_TRUE@LoadPlugin df
#@BUILD_PLUGIN_DISK_TRUE@LoadPlugin disk
#@BUILD_PLUGIN_DNS_TRUE@LoadPlugin dns
#@BUILD_PLUGIN_DRBD_TRUE@LoadPlugin drbd
#@BUILD_PLUGIN_EMAIL_TRUE@LoadPlugin email
#@BUILD_PLUGIN_ENTROPY_TRUE@LoadPlugin entropy
#@BUILD_PLUGIN_ETHSTAT_TRUE@LoadPlugin ethstat
#@BUILD_PLUGIN_EXEC_TRUE@LoadPlugin exec
#@BUILD_PLUGIN_FHCOUNT_TRUE@LoadPlugin fhcount
#@BUILD_PLUGIN_FILECOUNT_TRUE@LoadPlugin filecount
#@BUILD_PLUGIN_FSCACHE_TRUE@LoadPlugin fscache
#@BUILD_PLUGIN_GMOND_TRUE@LoadPlugin gmond
<<<<<<< HEAD
#@BUILD_PLUGIN_GRPC_TRUE@LoadPlugin grpc
=======
#@BUILD_PLUGIN_GPS_TRUE@LoadPlugin gps
>>>>>>> 7c14b05d
#@BUILD_PLUGIN_HDDTEMP_TRUE@LoadPlugin hddtemp
@BUILD_PLUGIN_INTERFACE_TRUE@@BUILD_PLUGIN_INTERFACE_TRUE@LoadPlugin interface
#@BUILD_PLUGIN_IPC_TRUE@LoadPlugin ipc
#@BUILD_PLUGIN_IPMI_TRUE@LoadPlugin ipmi
#@BUILD_PLUGIN_IPTABLES_TRUE@LoadPlugin iptables
#@BUILD_PLUGIN_IPVS_TRUE@LoadPlugin ipvs
#@BUILD_PLUGIN_IRQ_TRUE@LoadPlugin irq
#@BUILD_PLUGIN_JAVA_TRUE@LoadPlugin java
@BUILD_PLUGIN_LOAD_TRUE@@BUILD_PLUGIN_LOAD_TRUE@LoadPlugin load
#@BUILD_PLUGIN_LPAR_TRUE@LoadPlugin lpar
#@BUILD_PLUGIN_LVM_TRUE@LoadPlugin lvm
#@BUILD_PLUGIN_MADWIFI_TRUE@LoadPlugin madwifi
#@BUILD_PLUGIN_MBMON_TRUE@LoadPlugin mbmon
#@BUILD_PLUGIN_MD_TRUE@LoadPlugin md
#@BUILD_PLUGIN_MEMCACHEC_TRUE@LoadPlugin memcachec
#@BUILD_PLUGIN_MEMCACHED_TRUE@LoadPlugin memcached
@BUILD_PLUGIN_MEMORY_TRUE@@BUILD_PLUGIN_MEMORY_TRUE@LoadPlugin memory
#@BUILD_PLUGIN_MIC_TRUE@LoadPlugin mic
#@BUILD_PLUGIN_MODBUS_TRUE@LoadPlugin modbus
#@BUILD_PLUGIN_MQTT_TRUE@LoadPlugin mqtt
#@BUILD_PLUGIN_MULTIMETER_TRUE@LoadPlugin multimeter
#@BUILD_PLUGIN_MYSQL_TRUE@LoadPlugin mysql
#@BUILD_PLUGIN_NETAPP_TRUE@LoadPlugin netapp
#@BUILD_PLUGIN_NETLINK_TRUE@LoadPlugin netlink
@LOAD_PLUGIN_NETWORK@LoadPlugin network
#@BUILD_PLUGIN_NFS_TRUE@LoadPlugin nfs
#@BUILD_PLUGIN_NGINX_TRUE@LoadPlugin nginx
#@BUILD_PLUGIN_NOTIFY_DESKTOP_TRUE@LoadPlugin notify_desktop
#@BUILD_PLUGIN_NOTIFY_EMAIL_TRUE@LoadPlugin notify_email
#@BUILD_PLUGIN_NOTIFY_NAGIOS_TRUE@LoadPlugin notify_nagios
#@BUILD_PLUGIN_NTPD_TRUE@LoadPlugin ntpd
#@BUILD_PLUGIN_NUMA_TRUE@LoadPlugin numa
#@BUILD_PLUGIN_NUT_TRUE@LoadPlugin nut
#@BUILD_PLUGIN_OLSRD_TRUE@LoadPlugin olsrd
#@BUILD_PLUGIN_ONEWIRE_TRUE@LoadPlugin onewire
#@BUILD_PLUGIN_OPENLDAP_TRUE@LoadPlugin openldap
#@BUILD_PLUGIN_OPENVPN_TRUE@LoadPlugin openvpn
#@BUILD_PLUGIN_ORACLE_TRUE@LoadPlugin oracle
#@BUILD_PLUGIN_PERL_TRUE@LoadPlugin perl
#@BUILD_PLUGIN_PINBA_TRUE@LoadPlugin pinba
#@BUILD_PLUGIN_PING_TRUE@LoadPlugin ping
#@BUILD_PLUGIN_POSTGRESQL_TRUE@LoadPlugin postgresql
#@BUILD_PLUGIN_POWERDNS_TRUE@LoadPlugin powerdns
#@BUILD_PLUGIN_PROCESSES_TRUE@LoadPlugin processes
#@BUILD_PLUGIN_PROTOCOLS_TRUE@LoadPlugin protocols
#@BUILD_PLUGIN_PYTHON_TRUE@LoadPlugin python
#@BUILD_PLUGIN_REDIS_TRUE@LoadPlugin redis
#@BUILD_PLUGIN_ROUTEROS_TRUE@LoadPlugin routeros
#@BUILD_PLUGIN_RRDCACHED_TRUE@LoadPlugin rrdcached
@LOAD_PLUGIN_RRDTOOL@LoadPlugin rrdtool
#@BUILD_PLUGIN_SENSORS_TRUE@LoadPlugin sensors
#@BUILD_PLUGIN_SERIAL_TRUE@LoadPlugin serial
#@BUILD_PLUGIN_SIGROK_TRUE@LoadPlugin sigrok
#@BUILD_PLUGIN_SMART_TRUE@LoadPlugin smart
#@BUILD_PLUGIN_SNMP_TRUE@LoadPlugin snmp
#@BUILD_PLUGIN_STATSD_TRUE@LoadPlugin statsd
#@BUILD_PLUGIN_SWAP_TRUE@LoadPlugin swap
#@BUILD_PLUGIN_TABLE_TRUE@LoadPlugin table
#@BUILD_PLUGIN_TAIL_TRUE@LoadPlugin tail
#@BUILD_PLUGIN_TAIL_CSV_TRUE@LoadPlugin tail_csv
#@BUILD_PLUGIN_TAPE_TRUE@LoadPlugin tape
#@BUILD_PLUGIN_TCPCONNS_TRUE@LoadPlugin tcpconns
#@BUILD_PLUGIN_TEAMSPEAK2_TRUE@LoadPlugin teamspeak2
#@BUILD_PLUGIN_TED_TRUE@LoadPlugin ted
#@BUILD_PLUGIN_THERMAL_TRUE@LoadPlugin thermal
#@BUILD_PLUGIN_TOKYOTYRANT_TRUE@LoadPlugin tokyotyrant
#@BUILD_PLUGIN_TURBOSTAT_TRUE@LoadPlugin turbostat
#@BUILD_PLUGIN_UNIXSOCK_TRUE@LoadPlugin unixsock
#@BUILD_PLUGIN_UPTIME_TRUE@LoadPlugin uptime
#@BUILD_PLUGIN_USERS_TRUE@LoadPlugin users
#@BUILD_PLUGIN_UUID_TRUE@LoadPlugin uuid
#@BUILD_PLUGIN_VARNISH_TRUE@LoadPlugin varnish
#@BUILD_PLUGIN_VIRT_TRUE@LoadPlugin virt
#@BUILD_PLUGIN_VMEM_TRUE@LoadPlugin vmem
#@BUILD_PLUGIN_VSERVER_TRUE@LoadPlugin vserver
#@BUILD_PLUGIN_WIRELESS_TRUE@LoadPlugin wireless
#@BUILD_PLUGIN_WRITE_GRAPHITE_TRUE@LoadPlugin write_graphite
#@BUILD_PLUGIN_WRITE_HTTP_TRUE@LoadPlugin write_http
#@BUILD_PLUGIN_WRITE_KAFKA_TRUE@LoadPlugin write_kafka
#@BUILD_PLUGIN_WRITE_LOG_TRUE@LoadPlugin write_log
#@BUILD_PLUGIN_WRITE_MONGODB_TRUE@LoadPlugin write_mongodb
#@BUILD_PLUGIN_WRITE_REDIS_TRUE@LoadPlugin write_redis
#@BUILD_PLUGIN_WRITE_RIEMANN_TRUE@LoadPlugin write_riemann
#@BUILD_PLUGIN_WRITE_SENSU_TRUE@LoadPlugin write_sensu
#@BUILD_PLUGIN_WRITE_TSDB_TRUE@LoadPlugin write_tsdb
#@BUILD_PLUGIN_XENCPU_TRUE@LoadPlugin xencpu
#@BUILD_PLUGIN_XMMS_TRUE@LoadPlugin xmms
#@BUILD_PLUGIN_ZFS_ARC_TRUE@LoadPlugin zfs_arc
#@BUILD_PLUGIN_ZONE_TRUE@LoadPlugin zone
#@BUILD_PLUGIN_ZOOKEEPER_TRUE@LoadPlugin zookeeper

##############################################################################
# Plugin configuration                                                       #
#----------------------------------------------------------------------------#
# In this section configuration stubs for each plugin are provided. A desc-  #
# ription of those options is available in the collectd.conf(5) manual page. #
##############################################################################

#<Plugin aggregation>
#  <Aggregation>
#    #Host "unspecified"
#    Plugin "cpu"
#    #PluginInstance "unspecified"
#    Type "cpu"
#    #TypeInstance "unspecified"
#
#    GroupBy "Host"
#    GroupBy "TypeInstance"
#
#    CalculateNum false
#    CalculateSum false
#    CalculateAverage true
#    CalculateMinimum false
#    CalculateMaximum false
#    CalculateStddev false
#  </Aggregation>
#</Plugin>

#<Plugin amqp>
#  <Publish "name">
#    Host "localhost"
#    Port "5672"
#    VHost "/"
#    User "guest"
#    Password "guest"
#    Exchange "amq.fanout"
#    RoutingKey "collectd"
#    Persistent false
#    StoreRates false
#    ConnectionRetryDelay 0
#  </Publish>
#</Plugin>

#<Plugin apache>
#  <Instance "local">
#    URL "http://localhost/status?auto"
#    User "www-user"
#    Password "secret"
#    CACert "/etc/ssl/ca.crt"
#  </Instance>
#</Plugin>

#<Plugin apcups>
#	Host "localhost"
#	Port "3551"
#	ReportSeconds true
#	PersistentConnection true
#</Plugin>

#<Plugin aquaero>
#	Device ""
#</Plugin>

#<Plugin ascent>
#	URL "http://localhost/ascent/status/"
#	User "www-user"
#	Password "secret"
#	CACert "/etc/ssl/ca.crt"
#</Plugin>

#<Plugin "barometer">
#   Device            "/dev/i2c-0";
#   Oversampling      512
#   PressureOffset    0.0
#   TemperatureOffset 0.0
#   Normalization     2
#   Altitude          238.0
#   TemperatureSensor "myserver/onewire-F10FCA000800/temperature"
#</Plugin>

#<Plugin "battery">
#  ValuesPercentage false
#  ReportDegraded false
#</Plugin>

#<Plugin "bind">
#  URL "http://localhost:8053/"
#  ParseTime       false
#  OpCodes         true
#  QTypes          true
#
#  ServerStats     true
#  ZoneMaintStats  true
#  ResolverStats   false
#  MemoryStats     true
#
#  <View "_default">
#    QTypes        true
#    ResolverStats true
#    CacheRRSets   true
#
#    Zone "127.in-addr.arpa/IN"
#  </View>
#</Plugin>

#<Plugin ceph>
#  LongRunAvgLatency false
#  ConvertSpecialMetricTypes true
#  <Daemon "osd.0">
#    SocketPath "/var/run/ceph/ceph-osd.0.asok"
#  </Daemon>
#  <Daemon "osd.1">
#    SocketPath "/var/run/ceph/ceph-osd.1.asok"
#  </Daemon>
#  <Daemon "mon.a">
#    SocketPath "/var/run/ceph/ceph-mon.ceph1.asok"
#  </Daemon>
#  <Daemon "mds.a">
#    SocketPath "/var/run/ceph/ceph-mds.ceph1.asok"
#  </Daemon>
#</Plugin>

#<Plugin chrony>
#	Host    "localhost"
#	Port    "323"
#	Timeout "2"
#</Plugin>

#<Plugin cgroups>
#  CGroup "libvirt"
#  IgnoreSelected false
#</Plugin>

#<Plugin cpu>
#  ReportByCpu true
#  ReportByState true
#  ValuesPercentage false
#</Plugin>
#
#<Plugin csv>
#	DataDir "@localstatedir@/lib/@PACKAGE_NAME@/csv"
#	StoreRates false
#</Plugin>

#<Plugin curl>
#  <Page "stock_quotes">
#    URL "http://finance.google.com/finance?q=NYSE%3AAMD"
#    User "foo"
#    Password "bar"
#    Digest false
#    VerifyPeer true
#    VerifyHost true
#    CACert "/path/to/ca.crt"
#    Header "X-Custom-Header: foobar"
#    Post "foo=bar"
#
#    MeasureResponseTime false
#    MeasureResponseCode false
#    <Match>
#      Regex "<span +class=\"pr\"[^>]*> *([0-9]*\\.[0-9]+) *</span>"
#      DSType "GaugeAverage"
#      Type "stock_value"
#      Instance "AMD"
#    </Match>
#  </Page>
#</Plugin>

#<Plugin curl_json>
#  <URL "http://localhost:80/test.json">
#    Instance "test_http_json"
#    <Key "testArray/0">
#      Type "gauge"
#      # Expect: 1
#    </Key>
#    <Key "testArray/1">
#      Type "gauge"
#      # Expect: 2
#    </Key>
#    <Key "testArrayInbetween/0/blarg">
#      Type "gauge"
#      # Expect: 3
#    </Key>
#    <Key "testArrayInbetween/1/blub">
#      Type "gauge"
#      # Expect: 4
#    </Key>
#    <Key "testDirectHit">
#      Type "gauge"
#      # Expect: 5
#    </Key>
#    <Key "testSubLevelHit/oneMoreLevel">
#      Type "gauge"
#      # Expect: 6
#    </Key>
#  </URL>
# put this as test.json on your webserver, the above config demonstraces
# how to match them.
# {
#  "testArray":[1,2],
#  "testArrayInbetween":[{"blarg":3},{"blub":4}],
#  "testDirectHit":5,
#  "testSubLevelHit":{"oneMoreLevel":6}
# }
## See: http://wiki.apache.org/couchdb/Runtime_Statistics
#  <URL "http://localhost:5984/_stats">
#    Instance "httpd"
#    <Key "httpd/requests/count">
#      Type "http_requests"
#    </Key>
#
#    <Key "httpd_request_methods/*/count">
#      Type "http_request_methods"
#    </Key>
#
#    <Key "httpd_status_codes/*/count">
#      Type "http_response_codes"
#    </Key>
#  </URL>
## Database status metrics:
#  <URL "http://localhost:5984/_all_dbs">
#    Instance "dbs"
#    <Key "*/doc_count">
#      Type "gauge"
#    </Key>
#    <Key "*/doc_del_count">
#      Type "counter"
#    </Key>
#    <Key "*/disk_size">
#      Type "bytes"
#    </Key>
#  </URL>
#</Plugin>

#<Plugin curl_xml>
#  <URL "http://localhost/stats.xml">
#    Host "my_host"
#    Instance "some_instance"
#    User "collectd"
#    Password "thaiNg0I"
#    Digest false
#    VerifyPeer true
#    VerifyHost true
#    CACert "/path/to/ca.crt"
#    Header "X-Custom-Header: foobar"
#    Post "foo=bar"
#
#    <XPath "table[@id=\"magic_level\"]/tr">
#      Type "magic_level"
#      #InstancePrefix "prefix-"
#      InstanceFrom "td[1]"
#      ValuesFrom "td[2]/span[@class=\"level\"]"
#    </XPath>
#  </URL>
#</Plugin>

#<Plugin dbi>
#	<Query "num_of_customers">
#		Statement "SELECT 'customers' AS c_key, COUNT(*) AS c_value FROM customers_tbl"
#		<Result>
#			Type "gauge"
#			InstancesFrom "c_key"
#			ValuesFrom "c_value"
#		</Result>
#	</Query>
#	<Database "customers_db">
#		Driver "mysql"
#		DriverOption "host" "localhost"
#		DriverOption "username" "collectd"
#		DriverOption "password" "AeXohy0O"
#		DriverOption "dbname" "custdb0"
#		#SelectDB "custdb0"
#		Query "num_of_customers"
#		#Query "..."
#		#Host "..."
#	</Database>
#</Plugin>

#<Plugin df>
#	Device "/dev/hda1"
#	Device "192.168.0.2:/mnt/nfs"
#	MountPoint "/home"
#	FSType "ext3"
#	IgnoreSelected false
#	ReportByDevice false
#	ReportInodes false
#	ValuesAbsolute true
#	ValuesPercentage false
#</Plugin>

#<Plugin disk>
#	Disk "/^[hs]d[a-f][0-9]?$/"
#	IgnoreSelected false
#	UseBSDName false
#	UdevNameAttr "DEVNAME"
#</Plugin>

#<Plugin dns>
#	Interface "eth0"
#	IgnoreSource "192.168.0.1"
#	SelectNumericQueryTypes true
#</Plugin>

#<Plugin email>
#	SocketFile "@localstatedir@/run/@PACKAGE_NAME@-email"
#	SocketGroup "collectd"
#	SocketPerms "0770"
#	MaxConns 5
#</Plugin>

#<Plugin ethstat>
#	Interface "eth0"
#	Map "rx_csum_offload_errors" "if_rx_errors" "checksum_offload"
#	Map "multicast" "if_multicast"
#	MappedOnly false
#</Plugin>

#<Plugin exec>
#	Exec "user:group" "/path/to/exec"
#	NotificationExec "user:group" "/path/to/exec"
#</Plugin>

#<Plugin fhcount>
#	ValuesAbsolute true
#	ValuesPercentage false
#</Plugin>

#<Plugin filecount>
#	<Directory "/path/to/dir">
#		Instance "foodir"
#		Name "*.conf"
#		MTime "-5m"
#		Size "+10k"
#		Recursive true
#		IncludeHidden false
#	</Directory>
#</Plugin>

#<Plugin gmond>
#  MCReceiveFrom "239.2.11.71" "8649"
#  <Metric "swap_total">
#    Type "swap"
#    TypeInstance "total"
#    DataSource "value"
#  </Metric>
#  <Metric "swap_free">
#    Type "swap"
#    TypeInstance "free"
#    DataSource "value"
#  </Metric>
#</Plugin>

<<<<<<< HEAD
#<Plugin grpc>
#	WorkerThreads 5
#	<Listen "0.0.0.0" "50051">
#		EnableSSL true
#		SSLRootCerts "/path/to/root.pem"
#		SSLServerCert "/path/to/server.pem"
#		SSLServerKey "/path/to/server.key"
#	</Listen>
=======
#<Plugin gps>
#  Host "127.0.0.1"
#  Port "2947"
#  Timeout 0.015
#  PauseConnect 5
>>>>>>> 7c14b05d
#</Plugin>

#<Plugin hddtemp>
#  Host "127.0.0.1"
#  Port "7634"
#</Plugin>

#<Plugin interface>
#	Interface "eth0"
#	IgnoreSelected false
#	ReportInactive true
#	UniqueName false
#</Plugin>

#<Plugin ipmi>
#	Sensor "some_sensor"
#	Sensor "another_one"
#	IgnoreSelected false
#	NotifySensorAdd false
#	NotifySensorRemove true
#	NotifySensorNotPresent false
#</Plugin>

#<Plugin iptables>
#	Chain table chain
#	Chain6 table chain
#</Plugin>

#<Plugin irq>
#	Irq 7
#	Irq 8
#	Irq 9
#	IgnoreSelected true
#</Plugin>

#<Plugin java>
#	JVMArg "-verbose:jni"
#	JVMArg "-Djava.class.path=@prefix@/share/collectd/java/collectd-api.jar"
#
#	LoadPlugin "org.collectd.java.Foobar"
#	<Plugin "org.collectd.java.Foobar">
#	  # To be parsed by the plugin
#	</Plugin>
#</Plugin>

#<Plugin load>
#        ReportRelative true
#</Plugin>

#<Plugin lpar>
#	CpuPoolStats   false
#	ReportBySerial false
#</Plugin>

#<Plugin madwifi>
#	Interface "wlan0"
#	IgnoreSelected false
#	Source "SysFS"
#	WatchSet "None"
#	WatchAdd "node_octets"
#	WatchAdd "node_rssi"
#	WatchAdd "is_rx_acl"
#	WatchAdd "is_scan_active"
#</Plugin>

#<Plugin mbmon>
#	Host "127.0.0.1"
#	Port "411"
#</Plugin>

#<Plugin md>
#	Device "/dev/md0"
#	IgnoreSelected false
#</Plugin>

#<Plugin memcachec>
#	<Page "plugin_instance">
#		Server "localhost"
#		Key "page_key"
#		<Match>
#			Regex "(\\d+) bytes sent"
#			ExcludeRegex "<lines to be excluded>"
#			DSType CounterAdd
#			Type "ipt_octets"
#			Instance "type_instance"
#		</Match>
#	</Page>
#</Plugin>

#<Plugin memcached>
#	<Instance "local">
#		Host "127.0.0.1"
#		Port "11211"
#	</Instance>
#</Plugin>

#<Plugin memory>
#	ValuesAbsolute true
#	ValuesPercentage false
#</Plugin>

#<Plugin modbus>
#	<Data "data_name">
#		RegisterBase 1234
#		RegisterCmd ReadHolding
#		RegisterType float
#		Type gauge
#		Instance "..."
#	</Data>
#
#	<Host "name">
#		Address "addr"
#		Port "1234"
#		Interval 60
#
#		<Slave 1>
#			Instance "foobar" # optional
#			Collect "data_name"
#		</Slave>
#	</Host>
#</Plugin>

#<Plugin mqtt>
#	<Publish "name">
#		Host "localhost"
#		Port 1883
#		ClientId "localhost"
#		User "user"
#		Password "secret"
#		QoS 0
#		Prefix "collectd"
#		StoreRates true
#		Retain false
#		CACert "/etc/ssl/ca.crt"
#		CertificateFile "/etc/ssl/client.crt"
#		CertificateKeyFile "/etc/ssl/client.pem"
#		TLSProtocol "tlsv1.2"
#		CipherSuite "ciphers"
#	</Publish>
#	<Subscribe "name">
#		Host "localhost"
#		Port 1883
#		ClientId "localhost"
#		User "user"
#		Password "secret"
#		QoS 2
#		Topic "collectd/#"
#		CleanSession true
#	</Subscribe>
#</Plugin>

#<Plugin mysql>
#	<Database db_name>
#		Host "database.serv.er"
#		User "db_user"
#		Password "secret"
#		Database "db_name"
#		MasterStats true
#		ConnectTimeout 10
#		InnodbStats true
#	</Database>
#
#	<Database db_name2>
#		Alias "squeeze"
#		Host "localhost"
#		Socket "/var/run/mysql/mysqld.sock"
#		SlaveStats true
#		SlaveNotifications true
#	</Database>
#	<Database galera>
#		Alias "galera"
#		Host "localhost"
#		Socket "/var/run/mysql/mysqld.sock"
#		WsrepStats true
#	</Database>
#</Plugin>

#<Plugin netapp>
#	<Host "netapp1.example.com">
#		Protocol      "https"
#		Address       "10.0.0.1"
#		Port          443
#		User          "username"
#		Password      "aef4Aebe"
#		Interval      30
#
#		<WAFL>
#			Interval 30
#			GetNameCache   true
#			GetDirCache    true
#			GetBufferCache true
#			GetInodeCache  true
#		</WAFL>
#
#		<Disks>
#			Interval 30
#			GetBusy true
#		</Disks>
#
#		<VolumePerf>
#			Interval 30
#			GetIO      "volume0"
#			IgnoreSelectedIO      false
#			GetOps     "volume0"
#			IgnoreSelectedOps     false
#			GetLatency "volume0"
#			IgnoreSelectedLatency false
#		</VolumePerf>
#
#		<VolumeUsage>
#			Interval 30
#			GetCapacity "vol0"
#			GetCapacity "vol1"
#			IgnoreSelectedCapacity false
#			GetSnapshot "vol1"
#			GetSnapshot "vol3"
#			IgnoreSelectedSnapshot false
#		</VolumeUsage>
#
#		<System>
#			Interval 30
#			GetCPULoad     true
#			GetInterfaces  true
#			GetDiskOps     true
#			GetDiskIO      true
#		</System>
#	</Host>
#</Plugin>

#<Plugin netlink>
#	Interface "All"
#	VerboseInterface "All"
#	QDisc "eth0" "pfifo_fast-1:0"
#	Class "ppp0" "htb-1:10"
#	Filter "ppp0" "u32-1:0"
#	IgnoreSelected false
#</Plugin>

@LOAD_PLUGIN_NETWORK@<Plugin network>
#	# client setup:
@LOAD_PLUGIN_NETWORK@	Server "ff18::efc0:4a42" "25826"
@LOAD_PLUGIN_NETWORK@	<Server "239.192.74.66" "25826">
#		SecurityLevel Encrypt
#		Username "user"
#		Password "secret"
#		Interface "eth0"
#		ResolveInterval 14400
@LOAD_PLUGIN_NETWORK@	</Server>
#	TimeToLive 128
#
#	# server setup:
#	Listen "ff18::efc0:4a42" "25826"
#	<Listen "239.192.74.66" "25826">
#		SecurityLevel Sign
#		AuthFile "/etc/collectd/passwd"
#		Interface "eth0"
#	</Listen>
#	MaxPacketSize 1452
#
#	# proxy setup (client and server as above):
#	Forward true
#
#	# statistics about the network plugin itself
#	ReportStats false
#
#	# "garbage collection"
#	CacheFlush 1800
@LOAD_PLUGIN_NETWORK@</Plugin>

#<Plugin nginx>
#	URL "http://localhost/status?auto"
#	User "www-user"
#	Password "secret"
#	CACert "/etc/ssl/ca.crt"
#</Plugin>

#<Plugin notify_desktop>
#	OkayTimeout 1000
#	WarningTimeout 5000
#	FailureTimeout 0
#</Plugin>

#<Plugin notify_email>
#       SMTPServer "localhost"
#	SMTPPort 25
#	SMTPUser "my-username"
#	SMTPPassword "my-password"
#	From "collectd@main0server.com"
#	# <WARNING/FAILURE/OK> on <hostname>. beware! do not use not more than two %s in this string!!!
#	Subject "Aaaaaa!! %s on %s!!!!!"
#	Recipient "email1@domain1.net"
#	Recipient "email2@domain2.com"
#</Plugin>

#<Plugin notify_nagios>
#	CommandFile "/usr/local/nagios/var/rw/nagios.cmd"
#</Plugin>

#<Plugin ntpd>
#	Host "localhost"
#	Port 123
#	ReverseLookups false
#	IncludeUnitID true
#</Plugin>

#<Plugin nut>
#	UPS "upsname@hostname:port"
#</Plugin>

#<Plugin olsrd>
#	Host "127.0.0.1"
#	Port "2006"
#	CollectLinks "Summary"
#	CollectRoutes "Summary"
#	CollectTopology "Summary"
#</Plugin>

#<Plugin onewire>
#	Device "-s localhost:4304"
#	Sensor "F10FCA000800"
#	IgnoreSelected false
#</Plugin>

#<Plugin openldap>
#  <Instance "localhost">
#    URL "ldap://localhost:389"
#    StartTLS false
#    VerifyHost true
#    CACert "/path/to/ca.crt"
#    Timeout -1
#    Version 3
#  </Instance>
#</Plugin>

#<Plugin openvpn>
#	StatusFile "/etc/openvpn/openvpn-status.log"
#	ImprovedNamingSchema false
#	CollectCompression true
#	CollectIndividualUsers true
#	CollectUserCount false
#</Plugin>

#<Plugin oracle>
#  <Query "out_of_stock">
#    Statement "SELECT category, COUNT(*) AS value FROM products WHERE in_stock = 0 GROUP BY category"
#    <Result>
#      Type "gauge"
#      InstancesFrom "category"
#      ValuesFrom "value"
#    </Result>
#  </Query>
#  <Database "product_information">
#    ConnectID "db01"
#    Username "oracle"
#    Password "secret"
#    Query "out_of_stock"
#  </Database>
#</Plugin>

#<Plugin perl>
#	IncludeDir "/my/include/path"
#	BaseName "Collectd::Plugins"
#	EnableDebugger ""
#	LoadPlugin Monitorus
#	LoadPlugin OpenVZ
#
#	<Plugin foo>
#		Foo "Bar"
#		Qux "Baz"
#	</Plugin>
#</Plugin>

#<Plugin pinba>
#	Address "::0"
#	Port "30002"
#	<View "name">
#		Host "host name"
#		Server "server name"
#		Script "script name"
#	</View>
#</Plugin>

#<Plugin ping>
#	Host "host.foo.bar"
#	Interval 1.0
#	Timeout 0.9
#	TTL 255
#	SourceAddress "1.2.3.4"
#	Device "eth0"
#	MaxMissed -1
#</Plugin>

#<Plugin postgresql>
#	<Query magic>
#		Statement "SELECT magic FROM wizard WHERE host = $1;"
#		Param hostname
#		<Result>
#			Type gauge
#			InstancePrefix "magic"
#			ValuesFrom magic
#		</Result>
#	</Query>
#	<Query rt36_tickets>
#		Statement "SELECT COUNT(type) AS count, type \
#		                  FROM (SELECT CASE \
#		                               WHEN resolved = 'epoch' THEN 'open' \
#		                               ELSE 'resolved' END AS type \
#		                               FROM tickets) type \
#		                  GROUP BY type;"
#		<Result>
#			Type counter
#			InstancePrefix "rt36_tickets"
#			InstancesFrom "type"
#			ValuesFrom "count"
#		</Result>
#	</Query>
#	<Writer sqlstore>
#		# See contrib/postgresql/collectd_insert.sql for details
#		Statement "SELECT collectd_insert($1, $2, $3, $4, $5, $6, $7, $8, $9);"
#		StoreRates true
#	</Writer>
#	<Database foo>
#		Host "hostname"
#		Port "5432"
#		User "username"
#		Password "secret"
#		SSLMode "prefer"
#		KRBSrvName "kerberos_service_name"
#		Query magic
#	</Database>
#	<Database bar>
#		Interval 60
#		Service "service_name"
#		Query backend # predefined
#		Query rt36_tickets
#	</Database>
#	<Database qux>
#		Service "collectd_store"
#		Writer sqlstore
#		# see collectd.conf(5) for details
#		CommitInterval 30
#	</Database>
#</Plugin>

#<Plugin powerdns>
#  <Server "server_name">
#    Collect "latency"
#    Collect "udp-answers" "udp-queries"
#    Socket "/var/run/pdns.controlsocket"
#  </Server>
#  <Recursor "recursor_name">
#    Collect "questions"
#    Collect "cache-hits" "cache-misses"
#    Socket "/var/run/pdns_recursor.controlsocket"
#  </Recursor>
#  LocalSocket "/opt/collectd/var/run/collectd-powerdns"
#</Plugin>

#<Plugin processes>
#	Process "name"
#</Plugin>

#<Plugin protocols>
#	Value "/^Tcp:/"
#	IgnoreSelected false
#</Plugin>

#<Plugin python>
#	ModulePath "/path/to/your/python/modules"
#	LogTraces true
#	Interactive true
#	Import "spam"
#
#	<Module spam>
#		spam "wonderful" "lovely"
#	</Module>
#</Plugin>

#<Plugin redis>
#   <Node example>
#      Host "redis.example.com"
#      Port "6379"
#      Timeout 2000
#   </Node>
#</Plugin>

#<Plugin routeros>
#	<Router>
#		Host "router.example.com"
#		Port "8728"
#		User "admin"
#		Password "dozaiTh4"
#		CollectInterface true
#		CollectRegistrationTable true
#		CollectCPULoad true
#		CollectMemory true
#		CollectDF true
#		CollectDisk true
#	</Router>
#</Plugin>

#<Plugin rrdcached>
#	DaemonAddress "unix:/tmp/rrdcached.sock"
#	DataDir "@localstatedir@/lib/@PACKAGE_NAME@/rrd"
#	CreateFiles true
#	CreateFilesAsync false
#	CollectStatistics true
#</Plugin>

#<Plugin rrdtool>
#	DataDir "@localstatedir@/lib/@PACKAGE_NAME@/rrd"
#	CreateFilesAsync false
#	CacheTimeout 120
#	CacheFlush   900
#	WritesPerSecond 50
#</Plugin>

#<Plugin sensors>
#	SensorConfigFile "/etc/sensors.conf"
#	Sensor "it8712-isa-0290/temperature-temp1"
#	Sensor "it8712-isa-0290/fanspeed-fan3"
#	Sensor "it8712-isa-0290/voltage-in8"
#	IgnoreSelected false
#</Plugin>

#<Plugin sigrok>
#  LogLevel 3
#  <Device "AC Voltage">
#    Driver "fluke-dmm"
#    MinimumInterval 10
#    Conn "/dev/ttyUSB2"
#  </Device>
#  <Device "Sound Level">
#    Driver "cem-dt-885x"
#    Conn "/dev/ttyUSB1"
#  </Device>
#</Plugin>

#<Plugin smart>
#  Disk "/^[hs]d[a-f][0-9]?$/"
#  IgnoreSelected false
#</Plugin>

#<Plugin snmp>
#   <Data "powerplus_voltge_input">
#       Type "voltage"
#       Table false
#       Instance "input_line1"
#       Values "SNMPv2-SMI::enterprises.6050.5.4.1.1.2.1"
#   </Data>
#   <Data "hr_users">
#       Type "users"
#       Table false
#       Instance ""
#       Values "HOST-RESOURCES-MIB::hrSystemNumUsers.0"
#   </Data>
#   <Data "std_traffic">
#       Type "if_octets"
#       Table true
#       Instance "IF-MIB::ifDescr"
#       Values "IF-MIB::ifInOctets" "IF-MIB::ifOutOctets"
#   </Data>
#
#   <Host "some.switch.mydomain.org">
#       Address "192.168.0.2"
#       Version 1
#       Community "community_string"
#       Collect "std_traffic"
#       Interval 120
#   </Host>
#   <Host "some.server.mydomain.org">
#       Address "192.168.0.42"
#       Version 2
#       Community "another_string"
#       Collect "std_traffic" "hr_users"
#   </Host>
#   <Host "some.ups.mydomain.org">
#       Address "192.168.0.3"
#       Version 1
#       Community "more_communities"
#       Collect "powerplus_voltge_input"
#       Interval 300
#   </Host>
#</Plugin>

#<Plugin statsd>
#  Host "::"
#  Port "8125"
#  DeleteCounters false
#  DeleteTimers   false
#  DeleteGauges   false
#  DeleteSets     false
#  CounterSum     false
#  TimerPercentile 90.0
#  TimerPercentile 95.0
#  TimerPercentile 99.0
#  TimerLower     false
#  TimerUpper     false
#  TimerSum       false
#  TimerCount     false
#</Plugin>

#<Plugin swap>
#	ReportByDevice false
#	ReportBytes true
#	ValuesAbsolute true
#	ValuesPercentage false
#</Plugin>

#<Plugin table>
#	<Table "/proc/slabinfo">
#		Instance "slabinfo"
#		Separator " "
#		<Result>
#			Type gauge
#			InstancePrefix "active_objs"
#			InstancesFrom 0
#			ValuesFrom 1
#		</Result>
#		<Result>
#			Type gauge
#			InstancePrefix "objperslab"
#			InstancesFrom 0
#			ValuesFrom 4
#		</Result>
#	</Table>
#</Plugin>

#<Plugin tail>
#  <File "/var/log/exim4/mainlog">
#    Instance "exim"
#    Interval 60
#    <Match>
#      Regex "S=([1-9][0-9]*)"
#      DSType "CounterAdd"
#      Type "ipt_bytes"
#      Instance "total"
#    </Match>
#    <Match>
#      Regex "\\<R=local_user\\>"
#      ExcludeRegex "\\<R=local_user\\>.*mail_spool defer"
#      DSType "CounterInc"
#      Type "counter"
#      Instance "local_user"
#    </Match>
#  </File>
#</Plugin>

#<Plugin tail_csv>
#   <Metric "dropped">
#       Type "percent"
#       Instance "dropped"
#       ValueFrom 1
#   </Metric>
#   <Metric "mbps">
#       Type "bytes"
#       Instance "wire-realtime"
#       ValueFrom 2
#   </Metric>
#   <Metric "alerts">
#       Type "alerts_per_second"
#       ValueFrom 3
#   </Metric>
#   <Metric "kpps">
#       Type "kpackets_wire_per_sec.realtime"
#       ValueFrom 4
#   </Metric>
#   <File "/var/log/snort/snort.stats">
#       Instance "snort-eth0"
#       Interval 600
#       Collect "dropped" "mbps" "alerts" "kpps"
#       TimeFrom 0
#   </File>
#</Plugin>

#<Plugin tcpconns>
#	ListeningPorts false
#	AllPortsSummary false
#	LocalPort "25"
#	RemotePort "25"
#</Plugin>

#<Plugin teamspeak2>
#	Host "127.0.0.1"
#	Port "51234"
#	Server "8767"
#</Plugin>

#<Plugin ted>
#	Device "/dev/ttyUSB0"
#	Retries 0
#</Plugin>

#<Plugin thermal>
#	ForceUseProcfs false
#	Device "THRM"
#	IgnoreSelected false
#</Plugin>

#<Plugin tokyotyrant>
#	Host "localhost"
#	Port "1978"
#</Plugin>

#<Plugin turbostat>
##	None of the following option should be set manually
##	This plugin automatically detect most optimal options
##	Only set values here if:
##	- The module asks you to
##	- You want to disable the collection of some data
##	- Your (Intel) CPU is not supported (yet) by the module
##	- The module generates a lot of errors 'MSR offset 0x... read failed'
##	In the last two cases, please open a bug request
#
#	TCCActivationTemp "100"
#	CoreCstates "392"
# 	PackageCstates "396"
#	SystemManagementInterrupt true
#	DigitalTemperatureSensor true
#	PackageThermalManagement true
#	RunningAveragePowerLimit "7"	
#</Plugin>

#<Plugin unixsock>
#	SocketFile "@prefix@/var/run/@PACKAGE_NAME@-unixsock"
#	SocketGroup "collectd"
#	SocketPerms "0660"
#	DeleteSocket false
#</Plugin>

#<Plugin uuid>
#	UUIDFile "/etc/uuid"
#</Plugin>

#<Plugin mic>
#   ShowCPU true
#   ShowCPUCores true
#   ShowMemory true
#   ShowTemperatures true
##  Temperature Sensors can be ignored/shown by repeated #Temperature lines, and
##  then inverted with a IgnoreSelectedTemperature.
##  Known Temperature sensors: die, devmem, fin, fout, vccp, vddg, vddq
#   Temperature vddg
#   IgnoreSelectedTemperature true
#   ShowPower true
##  Power Sensors can be ignored/shown by repeated #Power lines, and
##  then inverted with a IgnoreSelectedTemperature.
##  Known Temperature sensors: total0, total1, inst, imax, pci3, c2x3, c2x4, vccp, vddg, vddq
#   Power total1
#   IgnoreSelectedPower true
#</Plugin>

#<Plugin varnish>
#   This tag support an argument if you want to
#   monitor the local instance just use </Instance>
#   If you prefer defining another instance you can do
#   so by using <Instance "myinstance">
#   <Instance>
#      CollectBackend true
#      CollectBan false           # Varnish 3 and above
#      CollectCache true
#      CollectConnections true
#      CollectDirectorDNS false   # Varnish 3 only
#      CollectESI false
#      CollectFetch false
#      CollectHCB false
#      CollectObjects false
#      CollectPurge false         # Varnish 2 only
#      CollectSession false
#      CollectSHM true
#      CollectSMA false           # Varnish 2 only
#      CollectSMS false
#      CollectSM false            # Varnish 2 only
#      CollectStruct false
#      CollectTotals false
#      CollectUptime false        # Varnish 3 and above
#      CollectVCL false
#      CollectVSM false           # Varnish 4 only
#      CollectWorkers false
#   </Instance>
#</Plugin>

#<Plugin virt>
#	Connection "xen:///"
#	RefreshInterval 60
#	Domain "name"
#	BlockDevice "name:device"
#	InterfaceDevice "name:device"
#	IgnoreSelected false
#	HostnameFormat name
#	InterfaceFormat name
#	PluginInstanceFormat name
#</Plugin>

#<Plugin vmem>
#	Verbose false
#</Plugin>

#<Plugin write_graphite>
#  <Node "example">
#    Host "localhost"
#    Port "2003"
#    Protocol "tcp"
#    ReconnectInterval 0
#    LogSendErrors true
#    Prefix "collectd"
#    Postfix "collectd"
#    StoreRates true
#    AlwaysAppendDS false
#    EscapeCharacter "_"
#  </Node>
#</Plugin>

#<Plugin write_http>
#	<Node "example">
#		URL "http://example.com/collectd-post"
#		User "collectd"
#		Password "weCh3ik0"
#		VerifyPeer true
#		VerifyHost true
#		CACert "/etc/ssl/ca.crt"
#		CAPath "/etc/ssl/certs/"
#		ClientKey "/etc/ssl/client.pem"
#		ClientCert "/etc/ssl/client.crt"
#		ClientKeyPass "secret"
#		Header "X-Custom-Header: custom_value"
#		SSLVersion "TLSv1"
#		Format "Command"
#		Metrics true
#		Notifications false
#		StoreRates false
#		BufferSize 4096
#		LowSpeedLimit 0
#		Timeout 0
#	</Node>
#</Plugin>

#<Plugin write_kafka>
#  Property "metadata.broker.list" "localhost:9092"
#  <Topic "collectd">
#    Format JSON
#  </Topic>
#</Plugin>

#<Plugin write_mongodb>
#	<Node "example">
#		Host "localhost"
#		Port "27017"
#		Timeout 1000
#		StoreRates false
#		Database "auth_db"
#		User "auth_user"
#		Password "auth_passwd"
#	</Node>
#</Plugin>

#<Plugin write_redis>
#	<Node "example">
#		Host "localhost"
#		Port "6379"
#		Timeout 1000
#		Prefix "collectd/"
#	</Node>
#</Plugin>

#<Plugin write_riemann>
#	<Node "example">
#		Host "localhost"
#		Port 5555
#		Protocol TCP
#		Batch true
#		BatchMaxSize 8192
#		StoreRates true
#		AlwaysAppendDS false
#		TTLFactor 2.0
#		Notifications true
#		CheckThresholds false
#		EventServicePrefix ""
#	</Node>
#	Tag "foobar"
#	Attribute "foo" "bar"
#</Plugin>

#<Plugin write_sensu>
#	<Node "example">
#		Host "localhost"
#		Port 3030
#		StoreRates true
#		AlwaysAppendDS false
#		Notifications true
#		Metrics true
#		EventServicePrefix ""
#		MetricHandler "influx"
#		MetricHandler "default"
#		NotificationHandler "flapjack"
#		NotificationHandler "howling_monkey"
#	</Node>
#	Tag "foobar"
#	Attribute "foo" "bar"
#</Plugin>

#<Plugin write_tsdb>
#	<Node>
#		Host "localhost"
#		Port "4242"
#		HostTags "status=production"
#		StoreRates false
#		AlwaysAppendDS false
#	</Node>
#</Plugin>

#<Plugin zookeeper>
#    Host "localhost"
#    Port "2181"
#</Plugin>

##############################################################################
# Filter configuration                                                       #
#----------------------------------------------------------------------------#
# The following configures collectd's filtering mechanism. Before changing   #
# anything in this section, please read the `FILTER CONFIGURATION' section   #
# in the collectd.conf(5) manual page.                                       #
##############################################################################

# Load required matches:
#@BUILD_PLUGIN_MATCH_EMPTY_COUNTER_TRUE@LoadPlugin match_empty_counter
#@BUILD_PLUGIN_MATCH_HASHED_TRUE@LoadPlugin match_hashed
#@BUILD_PLUGIN_MATCH_REGEX_TRUE@LoadPlugin match_regex
#@BUILD_PLUGIN_MATCH_VALUE_TRUE@LoadPlugin match_value
#@BUILD_PLUGIN_MATCH_TIMEDIFF_TRUE@LoadPlugin match_timediff

# Load required targets:
#@BUILD_PLUGIN_TARGET_NOTIFICATION_TRUE@LoadPlugin target_notification
#@BUILD_PLUGIN_TARGET_REPLACE_TRUE@LoadPlugin target_replace
#@BUILD_PLUGIN_TARGET_SCALE_TRUE@LoadPlugin target_scale
#@BUILD_PLUGIN_TARGET_SET_TRUE@LoadPlugin target_set
#@BUILD_PLUGIN_TARGET_V5UPGRADE_TRUE@LoadPlugin target_v5upgrade

#----------------------------------------------------------------------------#
# The following block demonstrates the default behavior if no filtering is   #
# configured at all: All values will be sent to all available write plugins. #
#----------------------------------------------------------------------------#

#<Chain "PostCache">
#  Target "write"
#</Chain>

##############################################################################
# Threshold configuration                                                    #
#----------------------------------------------------------------------------#
# The following outlines how to configure collectd's threshold checking      #
# plugin. The plugin and possible configuration options are documented in    #
# the collectd-threshold(5) manual page.                                     #
##############################################################################

#@BUILD_PLUGIN_THRESHOLD_TRUE@LoadPlugin "threshold"
#<Plugin threshold>
#  <Type "foo">
#    WarningMin    0.00
#    WarningMax 1000.00
#    FailureMin    0.00
#    FailureMax 1200.00
#    Invert false
#    Instance "bar"
#  </Type>
#
#  <Plugin "interface">
#    Instance "eth0"
#    <Type "if_octets">
#      FailureMax 10000000
#      DataSource "rx"
#    </Type>
#  </Plugin>
#
#  <Host "hostname">
#    <Type "cpu">
#      Instance "idle"
#      FailureMin 10
#    </Type>
#
#    <Plugin "memory">
#      <Type "memory">
#        Instance "cached"
#        WarningMin 100000000
#      </Type>
#    </Plugin>
#
#    <Type "load">
#    	DataSource "midterm"
#    	FailureMax 4
#    	Hits 3
#    	Hysteresis 3
#    </Type>
#  </Host>
#</Plugin><|MERGE_RESOLUTION|>--- conflicted
+++ resolved
@@ -123,11 +123,8 @@
 #@BUILD_PLUGIN_FILECOUNT_TRUE@LoadPlugin filecount
 #@BUILD_PLUGIN_FSCACHE_TRUE@LoadPlugin fscache
 #@BUILD_PLUGIN_GMOND_TRUE@LoadPlugin gmond
-<<<<<<< HEAD
+#@BUILD_PLUGIN_GPS_TRUE@LoadPlugin gps
 #@BUILD_PLUGIN_GRPC_TRUE@LoadPlugin grpc
-=======
-#@BUILD_PLUGIN_GPS_TRUE@LoadPlugin gps
->>>>>>> 7c14b05d
 #@BUILD_PLUGIN_HDDTEMP_TRUE@LoadPlugin hddtemp
 @BUILD_PLUGIN_INTERFACE_TRUE@@BUILD_PLUGIN_INTERFACE_TRUE@LoadPlugin interface
 #@BUILD_PLUGIN_IPC_TRUE@LoadPlugin ipc
@@ -569,7 +566,13 @@
 #  </Metric>
 #</Plugin>
 
-<<<<<<< HEAD
+#<Plugin gps>
+#  Host "127.0.0.1"
+#  Port "2947"
+#  Timeout 0.015
+#  PauseConnect 5
+#</Plugin>
+
 #<Plugin grpc>
 #	WorkerThreads 5
 #	<Listen "0.0.0.0" "50051">
@@ -578,13 +581,6 @@
 #		SSLServerCert "/path/to/server.pem"
 #		SSLServerKey "/path/to/server.key"
 #	</Listen>
-=======
-#<Plugin gps>
-#  Host "127.0.0.1"
-#  Port "2947"
-#  Timeout 0.015
-#  PauseConnect 5
->>>>>>> 7c14b05d
 #</Plugin>
 
 #<Plugin hddtemp>
