/**
 * collectd - src/tail_csv.c
 * Copyright (C) 2013 Kris Nielander
 * Copyright (C) 2013 Florian Forster
 *
 * This program is free software; you can redistribute it and/or modify it
 * under the terms of the GNU General Public License as published by the
 * Free Software Foundation; only version 2 of the License is applicable.
 *
 * This program is distributed in the hope that it will be useful, but
 * WITHOUT ANY WARRANTY; without even the implied warranty of
 * MERCHANTABILITY or FITNESS FOR A PARTICULAR PURPOSE.  See the GNU
 * General Public License for more details.
 *
 * You should have received a copy of the GNU General Public License along
 * with this program; if not, write to the Free Software Foundation, Inc.,
 * 51 Franklin St, Fifth Floor, Boston, MA  02110-1301 USA
 *
 * Authors:
 *   Kris Nielander <nielander at fox-it.com>
 *   Florian Forster <octo at collectd.org>
 **/

#include "collectd.h"

#include "plugin.h" /* plugin_register_*, plugin_dispatch_values */
#include "common.h" /* auxiliary functions */
#include "utils_tail.h"

#include <sys/mman.h>
#include <sys/stat.h>
#include <fcntl.h>
#include <stdlib.h>
#include <string.h>

struct metric_definition_s {
    char   *name;
    char   *type;
    char   *instance;
    int     data_source_type;
    ssize_t value_from;
    struct metric_definition_s *next;
};
typedef struct metric_definition_s metric_definition_t;

struct instance_definition_s {
    char                 *instance;
    char                 *path;
    cu_tail_t            *tail;
    metric_definition_t **metric_list;
    size_t                metric_list_len;
    cdtime_t              interval;
    ssize_t               time_from;
    struct instance_definition_s *next;
};
typedef struct instance_definition_s instance_definition_t;

/* Private */
static metric_definition_t *metric_head = NULL;

static int tcsv_submit (instance_definition_t *id,
        metric_definition_t *md,
        value_t v, cdtime_t t)
{
    /* Registration variables */
    value_list_t vl = VALUE_LIST_INIT;

    /* Register */
    vl.values_len = 1;
    vl.values = &v;

    sstrncpy(vl.host, hostname_g, sizeof (vl.host));
    sstrncpy(vl.plugin, "tail_csv", sizeof(vl.plugin));
    if (id->instance != NULL)
        sstrncpy(vl.plugin_instance, id->instance, sizeof(vl.plugin_instance));
    sstrncpy(vl.type, md->type, sizeof(vl.type));
    if (md->instance != NULL)
        sstrncpy(vl.type_instance, md->instance, sizeof(vl.type_instance));

    vl.time = t;
    vl.interval = id->interval;

    return (plugin_dispatch_values(&vl));
}

static cdtime_t parse_time (char const *tbuf)
{
    double t;
    char *endptr = NULL;

    errno = 0;
    t = strtod (tbuf, &endptr);
    if ((errno != 0) || (endptr == NULL) || (endptr[0] != 0))
        return (cdtime ());

    return (DOUBLE_TO_CDTIME_T (t));
}

static int tcsv_read_metric (instance_definition_t *id,
        metric_definition_t *md,
        char **fields, size_t fields_num)
{
    value_t v;
    cdtime_t t = 0;
    int status;

    if (md->data_source_type == -1)
        return (EINVAL);

    assert (md->value_from >= 0);
    if (((size_t) md->value_from) >= fields_num)
        return (EINVAL);

    status = parse_value (fields[md->value_from], &v, md->data_source_type);
    if (status != 0)
        return (status);

    if (id->time_from >= 0) {
        if (((size_t) id->time_from) >= fields_num)
            return (EINVAL);
        t = parse_time (fields[id->time_from]);
    }

    return (tcsv_submit (id, md, v, t));
}

static _Bool tcsv_check_index (ssize_t index, size_t fields_num, char const *name)
{
    if (index < 0)
        return 1;
    else if (((size_t) index) < fields_num)
        return 1;

    ERROR ("tail_csv plugin: Metric \"%s\": Request for index %zd when "
            "only %zu fields are available.",
            name, index, fields_num);
    return (0);
}

static int tcsv_read_buffer (instance_definition_t *id,
        char *buffer, size_t buffer_size)
{
    char **metrics;
    size_t metrics_num;

    char *ptr;
    size_t i;

    /* Remove newlines at the end of line. */
    while (buffer_size > 0) {
        if ((buffer[buffer_size - 1] == '\n')
                || (buffer[buffer_size - 1] == '\r')) {
            buffer[buffer_size - 1] = 0;
            buffer_size--;
        } else {
            break;
        }
    }

    /* Ignore empty lines. */
    if ((buffer_size == 0) || (buffer[0] == '#'))
        return (0);

    /* Count the number of fields. */
    metrics_num = 1;
    for (i = 0; i < buffer_size; i++) {
        if (buffer[i] == ',')
            metrics_num++;
    }

    if (metrics_num == 1) {
        ERROR("tail_csv plugin: last line of `%s' does not contain "
                "enough values.", id->path);
        return (-1);
    }

    /* Create a list of all values */
    metrics = calloc (metrics_num, sizeof (*metrics));
    if (metrics == NULL) {
        ERROR ("tail_csv plugin: calloc failed.");
        return (ENOMEM);
    }

    ptr = buffer;
    metrics[0] = ptr;
    i = 1;
    for (ptr = buffer; *ptr != 0; ptr++) {
        if (*ptr != ',')
            continue;

        *ptr = 0;
        metrics[i] = ptr + 1;
        i++;
    }
    assert (i == metrics_num);

    /* Register values */
    for (i = 0; i < id->metric_list_len; ++i){
        metric_definition_t *md = id->metric_list[i];

        if (!tcsv_check_index (md->value_from, metrics_num, md->name)
                || !tcsv_check_index (id->time_from, metrics_num, md->name))
            continue;

        tcsv_read_metric (id, md, metrics, metrics_num);
    }

    /* Free up resources */
    sfree (metrics);
    return (0);
}

static int tcsv_read (user_data_t *ud) {
    instance_definition_t *id;
    id = ud->data;

    if (id->tail == NULL)
    {
        id->tail = cu_tail_create (id->path);
        if (id->tail == NULL)
        {
            ERROR ("tail_csv plugin: cu_tail_create (\"%s\") failed.",
                    id->path);
            return (-1);
        }
    }

    while (42)
    {
        char buffer[1024];
        size_t buffer_len;
        int status;

        status = cu_tail_readline (id->tail, buffer, (int) sizeof (buffer));
        if (status != 0)
        {
            ERROR ("tail_csv plugin: File \"%s\": cu_tail_readline failed "
                    "with status %i.", id->path, status);
            return (-1);
        }

        buffer_len = strlen (buffer);
        if (buffer_len == 0)
            break;

        tcsv_read_buffer (id, buffer, buffer_len);
    }

    return (0);
}

static void tcsv_metric_definition_destroy(void *arg){
    metric_definition_t *md;
    metric_definition_t *next;

    md = arg;
    if (md == NULL)
        return;

    next = md->next;
    md->next = NULL;

    sfree(md->name);
    sfree(md->type);
    sfree(md->instance);
    sfree(md);

    tcsv_metric_definition_destroy (next);
}

static int tcsv_config_get_index(oconfig_item_t *ci, ssize_t *ret_index) {
    if ((ci->values_num != 1) || (ci->values[0].type != OCONFIG_TYPE_NUMBER)){
        WARNING("tail_csv plugin: The \"%s\" config option needs exactly one "
                "integer argument.", ci->key);
        return (-1);
    }

    if (ci->values[0].value.number < 0) {
        WARNING("tail_csv plugin: The \"%s\" config option must be positive "
                "(or zero).", ci->key);
        return (-1);
    }

    *ret_index = (ssize_t) ci->values[0].value.number;
    return (0);
}

/* Parse metric  */
static int tcsv_config_add_metric(oconfig_item_t *ci){
    metric_definition_t *md;
    int status;

    md = calloc(1, sizeof(*md));
    if (md == NULL)
        return (-1);
    md->name = NULL;
    md->type = NULL;
    md->instance = NULL;
    md->data_source_type = -1;
    md->value_from = -1;
    md->next = NULL;

    status = cf_util_get_string (ci, &md->name);
    if (status != 0) {
        sfree (md);
        return (-1);
    }

    for (int i = 0; i < ci->children_num; ++i){
        oconfig_item_t *option = ci->children + i;

        if (strcasecmp("Type", option->key) == 0)
            status = cf_util_get_string(option, &md->type);
        else if (strcasecmp("Instance", option->key) == 0)
            status = cf_util_get_string(option, &md->instance);
        else if (strcasecmp("ValueFrom", option->key) == 0)
            status = tcsv_config_get_index (option, &md->value_from);
        else {
            WARNING("tail_csv plugin: Option `%s' not allowed here.", option->key);
            status = -1;
        }

        if (status != 0)
            break;
    }

    if (status != 0){
        tcsv_metric_definition_destroy(md);
        return (-1);
    }

    /* Verify all necessary options have been set. */
    if (md->type == NULL) {
        WARNING("tail_csv plugin: Option `Type' must be set.");
        status = -1;
    } else if (md->value_from < 0) {
        WARNING("tail_csv plugin: Option `ValueFrom' must be set.");
        status = -1;
    }
    if (status != 0) {
        tcsv_metric_definition_destroy(md);
        return (status);
    }

    if (metric_head == NULL)
        metric_head = md;
    else {
        metric_definition_t *last;
        last = metric_head;
        while (last->next != NULL)
            last = last->next;
        last->next = md;
    }

    return (0);
}

static void tcsv_instance_definition_destroy(void *arg){
    instance_definition_t *id;

    id = arg;
    if (id == NULL)
        return;

    if (id->tail != NULL)
        cu_tail_destroy (id->tail);
    id->tail = NULL;

    sfree(id->instance);
    sfree(id->path);
    sfree(id->metric_list);
    sfree(id);
}

static int tcsv_config_add_instance_collect(instance_definition_t *id, oconfig_item_t *ci) {
    metric_definition_t *metric;
    metric_definition_t **metric_list;
    size_t metric_list_size;

    if (ci->values_num < 1) {
        WARNING("tail_csv plugin: The `Collect' config option needs at least one argument.");
        return (-1);
    }

    metric_list_size = id->metric_list_len + (size_t) ci->values_num;
    metric_list = realloc (id->metric_list, sizeof (*id->metric_list) * metric_list_size);
    if (metric_list == NULL)
        return (-1);
    id->metric_list = metric_list;

    for (int i = 0; i < ci->values_num; i++) {
        char *metric_name;

        if (ci->values[i].type != OCONFIG_TYPE_STRING) {
            WARNING("tail_csv plugin: All arguments to `Collect' must be strings.");
            continue;
        }
        metric_name = ci->values[i].value.string;

        for (metric = metric_head; metric != NULL; metric = metric->next)
            if (strcasecmp(metric_name, metric->name) == 0)
                break;

        if (metric == NULL) {
            WARNING ("tail_csv plugin: `Collect' argument not found `%s'.", metric_name);
            continue;
        }

        id->metric_list[id->metric_list_len] = metric;
        id->metric_list_len++;
    }

    return (0);
}

/* <File /> block */
static int tcsv_config_add_file(oconfig_item_t *ci)
{
    instance_definition_t* id;
    int status = 0;

    /* Registration variables */
    char cb_name[DATA_MAX_NAME_LEN];

    id = calloc(1, sizeof(*id));
    if (id == NULL)
        return (-1);
    id->instance = NULL;
    id->path = NULL;
    id->metric_list = NULL;
    id->time_from = -1;
    id->next = NULL;

    status = cf_util_get_string (ci, &id->path);
    if (status != 0) {
        sfree (id);
        return (status);
    }

    /* Use default interval. */
    id->interval = plugin_get_interval();

    for (int i = 0; i < ci->children_num; ++i){
        oconfig_item_t *option = ci->children + i;
        status = 0;

        if (strcasecmp("Instance", option->key) == 0)
            status = cf_util_get_string(option, &id->instance);
        else if (strcasecmp("Collect", option->key) == 0)
            status = tcsv_config_add_instance_collect(id, option);
        else if (strcasecmp("Interval", option->key) == 0)
            cf_util_get_cdtime(option, &id->interval);
        else if (strcasecmp("TimeFrom", option->key) == 0)
            status = tcsv_config_get_index (option, &id->time_from);
        else {
            WARNING("tail_csv plugin: Option `%s' not allowed here.", option->key);
            status = -1;
        }

        if (status != 0)
            break;
    }

    if (status != 0){
        tcsv_instance_definition_destroy(id);
        return (-1);
    }

    /* Verify all necessary options have been set. */
    if (id->path == NULL){
        WARNING("tail_csv plugin: Option `Path' must be set.");
        status = -1;
    } else if (id->metric_list == NULL){
        WARNING("tail_csv plugin: Option `Collect' must be set.");
        status = -1;
   }

    if (status != 0){
        tcsv_instance_definition_destroy(id);
        return (-1);
    }

    ssnprintf (cb_name, sizeof (cb_name), "tail_csv/%s", id->path);

    user_data_t ud = {
        .data = id,
        .free_func = tcsv_instance_definition_destroy
    };

    status = plugin_register_complex_read(NULL, cb_name, tcsv_read, id->interval, &ud);

    if (status != 0){
        ERROR("tail_csv plugin: Registering complex read function failed.");
        tcsv_instance_definition_destroy(id);
        return (-1);
    }

    return (0);
}

/* Parse blocks */
static int tcsv_config(oconfig_item_t *ci){
    for (int i = 0; i < ci->children_num; ++i){
        oconfig_item_t *child = ci->children + i;
        if (strcasecmp("Metric", child->key) == 0)
            tcsv_config_add_metric(child);
        else if (strcasecmp("File", child->key) == 0)
            tcsv_config_add_file(child);
        else
            WARNING("tail_csv plugin: Ignore unknown config option `%s'.", child->key);
    }

    return (0);
} /* int tcsv_config */

static int tcsv_init(void) { /* {{{ */
    static _Bool have_init = 0;
    metric_definition_t *md;

    if (have_init)
        return (0);

    for (md = metric_head; md != NULL; md = md->next) {
        data_set_t const *ds;

        /* Retrieve the data source type from the types db. */
        ds = plugin_get_ds(md->type);
        if (ds == NULL)
        {
            ERROR ("tail_csv plugin: Failed to look up type \"%s\" for "
                    "metric \"%s\". It may not be defined in the types.db "
                    "file. Please read the types.db(5) manual page for more "
                    "details.",
                    md->type, md->name);
            continue;
        }
        else if (ds->ds_num != 1)
        {
<<<<<<< HEAD
            ERROR ("tail_csv plugin: The type \"%s\" has %zu data sources. "
                    "Only types with a single data soure are supported.",
=======
            ERROR ("tail_csv plugin: The type \"%s\" has %i data sources. "
                    "Only types with a single data source are supported.",
>>>>>>> dd09c936
                    ds->type, ds->ds_num);
            continue;
        }

        md->data_source_type = ds->ds->type;
    }

    return (0);
} /* }}} int tcsv_init */

static int tcsv_shutdown (void) {
    tcsv_metric_definition_destroy (metric_head);
    metric_head = NULL;

    return (0);
}

void module_register(void){
    plugin_register_complex_config("tail_csv", tcsv_config);
    plugin_register_init("tail_csv", tcsv_init);
    plugin_register_shutdown("tail_csv", tcsv_shutdown);
}

/* vim: set sw=4 sts=4 et : */<|MERGE_RESOLUTION|>--- conflicted
+++ resolved
@@ -536,13 +536,8 @@
         }
         else if (ds->ds_num != 1)
         {
-<<<<<<< HEAD
             ERROR ("tail_csv plugin: The type \"%s\" has %zu data sources. "
-                    "Only types with a single data soure are supported.",
-=======
-            ERROR ("tail_csv plugin: The type \"%s\" has %i data sources. "
                     "Only types with a single data source are supported.",
->>>>>>> dd09c936
                     ds->type, ds->ds_num);
             continue;
         }
