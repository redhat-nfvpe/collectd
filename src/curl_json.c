/**
 * collectd - src/curl_json.c
 * Copyright (C) 2009       Doug MacEachern
 * Copyright (C) 2006-2013  Florian octo Forster
 *
 * This program is free software; you can redistribute it and/or modify it
 * under the terms of the GNU General Public License as published by the
 * Free Software Foundation; only version 2 of the License is applicable.
 *
 * This program is distributed in the hope that it will be useful, but
 * WITHOUT ANY WARRANTY; without even the implied warranty of
 * MERCHANTABILITY or FITNESS FOR A PARTICULAR PURPOSE.  See the GNU
 * General Public License for more details.
 *
 * You should have received a copy of the GNU General Public License along
 * with this program; if not, write to the Free Software Foundation, Inc.,
 * 51 Franklin St, Fifth Floor, Boston, MA  02110-1301 USA
 *
 * Authors:
 *   Doug MacEachern <dougm at hyperic.com>
 *   Florian octo Forster <octo at collectd.org>
 **/

#include "collectd.h"
#include "common.h"
#include "plugin.h"
#include "configfile.h"
#include "utils_avltree.h"
#include "utils_complain.h"

#include <sys/types.h>
#include <sys/un.h>

#include <curl/curl.h>

#include <yajl/yajl_parse.h>
#if HAVE_YAJL_YAJL_VERSION_H
# include <yajl/yajl_version.h>
#endif

#if defined(YAJL_MAJOR) && (YAJL_MAJOR > 1)
# define HAVE_YAJL_V2 1
#endif

#define CJ_DEFAULT_HOST "localhost"
#define CJ_KEY_MAGIC 0x43484b59UL /* CHKY */
#define CJ_IS_KEY(key) ((key)->magic == CJ_KEY_MAGIC)
#define CJ_ANY "*"
#define COUCH_MIN(x,y) ((x) < (y) ? (x) : (y))

struct cj_key_s;
typedef struct cj_key_s cj_key_t;
struct cj_key_s /* {{{ */
{
  unsigned long magic;
  char *path;
  char *type;
  char *instance;
};
/* }}} */

struct cj_s /* {{{ */
{
  char *instance;
  char *host;

  char *sock;

  char *url;
  char *user;
  char *pass;
  char *credentials;
  _Bool digest;
  _Bool verify_peer;
  _Bool verify_host;
  char *cacert;
  struct curl_slist *headers;
  char *post_body;
  cdtime_t interval;
  int timeout;

  CURL *curl;
  char curl_errbuf[CURL_ERROR_SIZE];

  yajl_handle yajl;
  c_avl_tree_t *tree;
  cj_key_t *key;
  int depth;
  struct {
    union {
      c_avl_tree_t *tree;
      cj_key_t *key;
    };
    _Bool in_array;
    int index;
    char name[DATA_MAX_NAME_LEN];
  } state[YAJL_MAX_DEPTH];
};
typedef struct cj_s cj_t; /* }}} */

#if HAVE_YAJL_V2
typedef size_t yajl_len_t;
#else
typedef unsigned int yajl_len_t;
#endif

static int cj_read (user_data_t *ud);
static void cj_submit (cj_t *db, cj_key_t *key, value_t *value);

static size_t cj_curl_callback (void *buf, /* {{{ */
    size_t size, size_t nmemb, void *user_data)
{
  cj_t *db;
  size_t len;
  yajl_status status;

  len = size * nmemb;

  if (len <= 0)
    return (len);

  db = user_data;
  if (db == NULL)
    return (0);

  status = yajl_parse(db->yajl, (unsigned char *)buf, len);
  if (status == yajl_status_ok)
    return (len);
#if !HAVE_YAJL_V2
  else if (status == yajl_status_insufficient_data)
    return (len);
#endif

  unsigned char *msg = yajl_get_error(db->yajl, /* verbose = */ 1,
        /* jsonText = */ (unsigned char *) buf, (unsigned int) len);
  ERROR ("curl_json plugin: yajl_parse failed: %s", msg);
  yajl_free_error(db->yajl, msg);
  return (0); /* abort write callback */
} /* }}} size_t cj_curl_callback */

static int cj_get_type (cj_key_t *key)
{
  const data_set_t *ds;

  ds = plugin_get_ds (key->type);
  if (ds == NULL)
  {
    static char type[DATA_MAX_NAME_LEN] = "!!!invalid!!!";

    assert (key->type != NULL);
    if (strcmp (type, key->type) != 0)
    {
      ERROR ("curl_json plugin: Unable to look up DS type \"%s\".",
          key->type);
      sstrncpy (type, key->type, sizeof (type));
    }

    return -1;
  }
  else if (ds->ds_num > 1)
  {
    static c_complain_t complaint = C_COMPLAIN_INIT_STATIC;

    c_complain_once (LOG_WARNING, &complaint,
        "curl_json plugin: The type \"%s\" has more than one data source. "
        "This is currently not supported. I will return the type of the "
        "first data source, but this will likely lead to problems later on.",
        key->type);
  }

  return ds->ds[0].type;
}

static int cj_cb_map_key (void *ctx, const unsigned char *val,
    yajl_len_t len);

static void cj_cb_inc_array_index (void *ctx, _Bool update_key)
{
  cj_t *db = (cj_t *)ctx;

  if (!db->state[db->depth].in_array)
    return;

  db->state[db->depth].index++;

  if (update_key)
  {
    char name[DATA_MAX_NAME_LEN];

    ssnprintf (name, sizeof (name), "%d", db->state[db->depth].index - 1);

    cj_cb_map_key (ctx, (unsigned char *)name, (yajl_len_t) strlen (name));
  }
}

/* yajl callbacks */
#define CJ_CB_ABORT    0
#define CJ_CB_CONTINUE 1

static int cj_cb_boolean (void * ctx, int boolVal)
{
  cj_cb_inc_array_index (ctx, /* update_key = */ 0);
  return (CJ_CB_CONTINUE);
}

static int cj_cb_null (void * ctx)
{
  cj_cb_inc_array_index (ctx, /* update_key = */ 0);
  return (CJ_CB_CONTINUE);
}

static int cj_cb_number (void *ctx,
    const char *number, yajl_len_t number_len)
{
  char buffer[number_len + 1];

  cj_t *db = (cj_t *)ctx;
  cj_key_t *key = db->state[db->depth].key;
  value_t vt;
  int type;
  int status;

  /* Create a null-terminated version of the string. */
  memcpy (buffer, number, number_len);
  buffer[sizeof (buffer) - 1] = 0;

  if ((key == NULL) || !CJ_IS_KEY (key)) {
    if (key != NULL && !db->state[db->depth].in_array/*can be inhomogeneous*/)
      NOTICE ("curl_json plugin: Found \"%s\", but the configuration expects"
              " a map.", buffer);
    cj_cb_inc_array_index (ctx, /* update_key = */ 1);
    key = db->state[db->depth].key;
    if (key == NULL) {
      return (CJ_CB_CONTINUE);
    }
  }
  else
  {
    cj_cb_inc_array_index (ctx, /* update_key = */ 1);
  }

  type = cj_get_type (key);
  status = parse_value (buffer, &vt, type);
  if (status != 0)
  {
    NOTICE ("curl_json plugin: Unable to parse number: \"%s\"", buffer);
    return (CJ_CB_CONTINUE);
  }

  cj_submit (db, key, &vt);
  return (CJ_CB_CONTINUE);
} /* int cj_cb_number */

/* Queries the key-tree of the parent context for "in_name" and, if found,
 * updates the "key" field of the current context. Otherwise, "key" is set to
 * NULL. */
static int cj_cb_map_key (void *ctx,
    unsigned char const *in_name, yajl_len_t in_name_len)
{
  cj_t *db = (cj_t *)ctx;
  c_avl_tree_t *tree;

  tree = db->state[db->depth-1].tree;

  if (tree != NULL)
  {
    cj_key_t *value = NULL;
    char *name;
    size_t name_len;

    /* Create a null-terminated version of the name. */
    name = db->state[db->depth].name;
    name_len = COUCH_MIN ((size_t) in_name_len,
        sizeof (db->state[db->depth].name) - 1);
    memcpy (name, in_name, name_len);
    name[name_len] = 0;

    if (c_avl_get (tree, name, (void *) &value) == 0) {
      if (CJ_IS_KEY((cj_key_t*)value)) {
        db->state[db->depth].key = value;
      }
      else {
        db->state[db->depth].tree = (c_avl_tree_t*) value;
      }
    }
    else if (c_avl_get (tree, CJ_ANY, (void *) &value) == 0)
      if (CJ_IS_KEY((cj_key_t*)value)) {
        db->state[db->depth].key = value;
      }
      else {
        db->state[db->depth].tree = (c_avl_tree_t*) value;
      }
    else
      db->state[db->depth].key = NULL;
  }

  return (CJ_CB_CONTINUE);
}

static int cj_cb_string (void *ctx, const unsigned char *val,
    yajl_len_t len)
{
  /* Handle the string as if it was a number. */
  return (cj_cb_number (ctx, (const char *) val, len));
} /* int cj_cb_string */

static int cj_cb_start (void *ctx)
{
  cj_t *db = (cj_t *)ctx;
  if (++db->depth >= YAJL_MAX_DEPTH)
  {
    ERROR ("curl_json plugin: %s depth exceeds max, aborting.",
           db->url ? db->url : db->sock);
    return (CJ_CB_ABORT);
  }
  return (CJ_CB_CONTINUE);
}

static int cj_cb_end (void *ctx)
{
  cj_t *db = (cj_t *)ctx;
  db->state[db->depth].tree = NULL;
  --db->depth;
  return (CJ_CB_CONTINUE);
}

static int cj_cb_start_map (void *ctx)
{
  cj_cb_inc_array_index (ctx, /* update_key = */ 1);
  return cj_cb_start (ctx);
}

static int cj_cb_end_map (void *ctx)
{
  return cj_cb_end (ctx);
}

static int cj_cb_start_array (void * ctx)
{
  cj_t *db = (cj_t *)ctx;
  cj_cb_inc_array_index (ctx, /* update_key = */ 1);
  if (db->depth+1 < YAJL_MAX_DEPTH) {
    db->state[db->depth+1].in_array = 1;
    db->state[db->depth+1].index = 0;
  }
  return cj_cb_start (ctx);
}

static int cj_cb_end_array (void * ctx)
{
  cj_t *db = (cj_t *)ctx;
  db->state[db->depth].in_array = 0;
  return cj_cb_end (ctx);
}

static yajl_callbacks ycallbacks = {
  cj_cb_null, /* null */
  cj_cb_boolean, /* boolean */
  NULL, /* integer */
  NULL, /* double */
  cj_cb_number,
  cj_cb_string,
  cj_cb_start_map,
  cj_cb_map_key,
  cj_cb_end_map,
  cj_cb_start_array,
  cj_cb_end_array
};

/* end yajl callbacks */

static void cj_key_free (cj_key_t *key) /* {{{ */
{
  if (key == NULL)
    return;

  sfree (key->path);
  sfree (key->type);
  sfree (key->instance);

  sfree (key);
} /* }}} void cj_key_free */

static void cj_tree_free (c_avl_tree_t *tree) /* {{{ */
{
  char *name;
  void *value;

  while (c_avl_pick (tree, (void *) &name, (void *) &value) == 0)
  {
    cj_key_t *key = (cj_key_t *)value;

    if (CJ_IS_KEY(key))
      cj_key_free (key);
    else
      cj_tree_free ((c_avl_tree_t *)value);

    sfree (name);
  }

  c_avl_destroy (tree);
} /* }}} void cj_tree_free */

static void cj_free (void *arg) /* {{{ */
{
  cj_t *db;

  DEBUG ("curl_json plugin: cj_free (arg = %p);", arg);

  db = (cj_t *) arg;

  if (db == NULL)
    return;

  if (db->curl != NULL)
    curl_easy_cleanup (db->curl);
  db->curl = NULL;

  if (db->tree != NULL)
    cj_tree_free (db->tree);
  db->tree = NULL;

  sfree (db->instance);
  sfree (db->host);

  sfree (db->sock);

  sfree (db->url);
  sfree (db->user);
  sfree (db->pass);
  sfree (db->credentials);
  sfree (db->cacert);
  sfree (db->post_body);
  curl_slist_free_all (db->headers);

  sfree (db);
} /* }}} void cj_free */

/* Configuration handling functions {{{ */

static c_avl_tree_t *cj_avl_create(void)
{
  return c_avl_create ((int (*) (const void *, const void *)) strcmp);
}

static int cj_config_append_string (const char *name, struct curl_slist **dest, /* {{{ */
    oconfig_item_t *ci)
{
  if ((ci->values_num != 1) || (ci->values[0].type != OCONFIG_TYPE_STRING))
  {
    WARNING ("curl_json plugin: `%s' needs exactly one string argument.", name);
    return (-1);
  }

  *dest = curl_slist_append(*dest, ci->values[0].value.string);
  if (*dest == NULL)
    return (-1);

  return (0);
} /* }}} int cj_config_append_string */

static int cj_config_add_key (cj_t *db, /* {{{ */
                                   oconfig_item_t *ci)
{
  cj_key_t *key;
  int status;
  int i;

  if ((ci->values_num != 1)
      || (ci->values[0].type != OCONFIG_TYPE_STRING))
  {
    WARNING ("curl_json plugin: The `Key' block "
             "needs exactly one string argument.");
    return (-1);
  }

  key = (cj_key_t *) malloc (sizeof (*key));
  if (key == NULL)
  {
    ERROR ("curl_json plugin: malloc failed.");
    return (-1);
  }
  memset (key, 0, sizeof (*key));
  key->magic = CJ_KEY_MAGIC;

  if (strcasecmp ("Key", ci->key) == 0)
  {
    status = cf_util_get_string (ci, &key->path);
    if (status != 0)
    {
      sfree (key);
      return (status);
    }
  }
  else
  {
    ERROR ("curl_json plugin: cj_config: "
           "Invalid key: %s", ci->key);
    cj_key_free (key);
    return (-1);
  }

  status = 0;
  for (i = 0; i < ci->children_num; i++)
  {
    oconfig_item_t *child = ci->children + i;

    if (strcasecmp ("Type", child->key) == 0)
      status = cf_util_get_string (child, &key->type);
    else if (strcasecmp ("Instance", child->key) == 0)
      status = cf_util_get_string (child, &key->instance);
    else
    {
      WARNING ("curl_json plugin: Option `%s' not allowed here.", child->key);
      status = -1;
    }

    if (status != 0)
      break;
  } /* for (i = 0; i < ci->children_num; i++) */

  if (status != 0)
  {
    cj_key_free (key);
    return (-1);
  }

  if (key->type == NULL)
  {
    WARNING ("curl_json plugin: `Type' missing in `Key' block.");
    cj_key_free (key);
    return (-1);
  }

  /* store path in a tree that will match the json map structure, example:
   * "httpd/requests/count",
   * "httpd/requests/current" ->
   * { "httpd": { "requests": { "count": $key, "current": $key } } }
   */
  char *ptr;
  char *name;
  c_avl_tree_t *tree;

  if (db->tree == NULL)
    db->tree = cj_avl_create();

  tree = db->tree;
  ptr = key->path;
  if (*ptr == '/')
    ++ptr;

  name = ptr;
  while ((ptr = strchr (name, '/')) != NULL)
  {
    char ent[PATH_MAX];
    c_avl_tree_t *value;
    size_t len;

    len = ptr - name;
    if (len == 0)
      break;

    len = COUCH_MIN(len, sizeof (ent)-1);
    sstrncpy (ent, name, len+1);

    if (c_avl_get (tree, ent, (void *) &value) != 0)
    {
<<<<<<< HEAD
      if (*ptr == '/')
      {
        c_avl_tree_t *value;
        size_t len;

        len = ptr-name;
        if (len == 0)
          break;
        len = COUCH_MIN(len, sizeof (ent)-1);
        sstrncpy (ent, name, len+1);

        if (c_avl_get (tree, ent, (void *) &value) != 0)
        {
          value = cj_avl_create ();
          c_avl_insert (tree, strdup (ent), value);
        }

        tree = value;
        name = ptr+1;
      }
      ++ptr;
    }
    if (*name)
      c_avl_insert (tree, strdup(name), key);
    else
    {
      ERROR ("curl_json plugin: invalid key: %s", key->path);
      status = -1;
=======
      value = cj_avl_create ();
      c_avl_insert (tree, strdup (ent), value);
>>>>>>> 0657d95e
    }

    tree = value;
    name = ptr + 1;
  }

  if (strlen (name) == 0)
  {
    ERROR ("curl_json plugin: invalid key: %s", key->path);
    cj_key_free (key);
    return (-1);
  }

  c_avl_insert (tree, strdup (name), key);
  return (status);
} /* }}} int cj_config_add_key */

static int cj_init_curl (cj_t *db) /* {{{ */
{
  db->curl = curl_easy_init ();
  if (db->curl == NULL)
  {
    ERROR ("curl_json plugin: curl_easy_init failed.");
    return (-1);
  }

  curl_easy_setopt (db->curl, CURLOPT_NOSIGNAL, 1L);
  curl_easy_setopt (db->curl, CURLOPT_WRITEFUNCTION, cj_curl_callback);
  curl_easy_setopt (db->curl, CURLOPT_WRITEDATA, db);
  curl_easy_setopt (db->curl, CURLOPT_USERAGENT, COLLECTD_USERAGENT);
  curl_easy_setopt (db->curl, CURLOPT_ERRORBUFFER, db->curl_errbuf);
  curl_easy_setopt (db->curl, CURLOPT_URL, db->url);
  curl_easy_setopt (db->curl, CURLOPT_FOLLOWLOCATION, 1L);
  curl_easy_setopt (db->curl, CURLOPT_MAXREDIRS, 50L);

  if (db->user != NULL)
  {
#ifdef HAVE_CURLOPT_USERNAME
    curl_easy_setopt (db->curl, CURLOPT_USERNAME, db->user);
    curl_easy_setopt (db->curl, CURLOPT_PASSWORD,
        (db->pass == NULL) ? "" : db->pass);
#else
    size_t credentials_size;

    credentials_size = strlen (db->user) + 2;
    if (db->pass != NULL)
      credentials_size += strlen (db->pass);

    db->credentials = (char *) malloc (credentials_size);
    if (db->credentials == NULL)
    {
      ERROR ("curl_json plugin: malloc failed.");
      return (-1);
    }

    ssnprintf (db->credentials, credentials_size, "%s:%s",
               db->user, (db->pass == NULL) ? "" : db->pass);
    curl_easy_setopt (db->curl, CURLOPT_USERPWD, db->credentials);
#endif

    if (db->digest)
      curl_easy_setopt (db->curl, CURLOPT_HTTPAUTH, CURLAUTH_DIGEST);
  }

  curl_easy_setopt (db->curl, CURLOPT_SSL_VERIFYPEER, (long) db->verify_peer);
  curl_easy_setopt (db->curl, CURLOPT_SSL_VERIFYHOST,
                    db->verify_host ? 2L : 0L);
  if (db->cacert != NULL)
    curl_easy_setopt (db->curl, CURLOPT_CAINFO, db->cacert);
  if (db->headers != NULL)
    curl_easy_setopt (db->curl, CURLOPT_HTTPHEADER, db->headers);
  if (db->post_body != NULL)
    curl_easy_setopt (db->curl, CURLOPT_POSTFIELDS, db->post_body);

#ifdef HAVE_CURLOPT_TIMEOUT_MS
  if (db->timeout >= 0)
    curl_easy_setopt (db->curl, CURLOPT_TIMEOUT_MS, (long) db->timeout);
  else if (db->interval > 0)
    curl_easy_setopt (db->curl, CURLOPT_TIMEOUT_MS, (long) CDTIME_T_TO_MS(db->timeout));
  else
    curl_easy_setopt (db->curl, CURLOPT_TIMEOUT_MS, (long) CDTIME_T_TO_MS(plugin_get_interval()));
#endif

  return (0);
} /* }}} int cj_init_curl */

static int cj_config_add_url (oconfig_item_t *ci) /* {{{ */
{
  cj_t *db;
  int status = 0;
  int i;

  if ((ci->values_num != 1)
      || (ci->values[0].type != OCONFIG_TYPE_STRING))
  {
    WARNING ("curl_json plugin: The `URL' block "
             "needs exactly one string argument.");
    return (-1);
  }

  db = (cj_t *) malloc (sizeof (*db));
  if (db == NULL)
  {
    ERROR ("curl_json plugin: malloc failed.");
    return (-1);
  }
  memset (db, 0, sizeof (*db));

  db->timeout = -1;

  if (strcasecmp ("URL", ci->key) == 0)
    status = cf_util_get_string (ci, &db->url);
  else if (strcasecmp ("Sock", ci->key) == 0)
    status = cf_util_get_string (ci, &db->sock);
  else
  {
    ERROR ("curl_json plugin: cj_config: "
           "Invalid key: %s", ci->key);
    cj_free (db);
    return (-1);
  }
  if (status != 0)
  {
    sfree (db);
    return (status);
  }

  /* Fill the `cj_t' structure.. */
  for (i = 0; i < ci->children_num; i++)
  {
    oconfig_item_t *child = ci->children + i;

    if (strcasecmp ("Instance", child->key) == 0)
      status = cf_util_get_string (child, &db->instance);
    else if (strcasecmp ("Host", child->key) == 0)
      status = cf_util_get_string (child, &db->host);
    else if (db->url && strcasecmp ("User", child->key) == 0)
      status = cf_util_get_string (child, &db->user);
    else if (db->url && strcasecmp ("Password", child->key) == 0)
      status = cf_util_get_string (child, &db->pass);
    else if (strcasecmp ("Digest", child->key) == 0)
      status = cf_util_get_boolean (child, &db->digest);
    else if (db->url && strcasecmp ("VerifyPeer", child->key) == 0)
      status = cf_util_get_boolean (child, &db->verify_peer);
    else if (db->url && strcasecmp ("VerifyHost", child->key) == 0)
      status = cf_util_get_boolean (child, &db->verify_host);
    else if (db->url && strcasecmp ("CACert", child->key) == 0)
      status = cf_util_get_string (child, &db->cacert);
    else if (db->url && strcasecmp ("Header", child->key) == 0)
      status = cj_config_append_string ("Header", &db->headers, child);
    else if (db->url && strcasecmp ("Post", child->key) == 0)
      status = cf_util_get_string (child, &db->post_body);
    else if (strcasecmp ("Key", child->key) == 0)
      status = cj_config_add_key (db, child);
    else if (strcasecmp ("Interval", child->key) == 0)
      status = cf_util_get_cdtime(child, &db->interval);
    else if (strcasecmp ("Timeout", child->key) == 0)
      status = cf_util_get_int (child, &db->timeout);
    else
    {
      WARNING ("curl_json plugin: Option `%s' not allowed here.", child->key);
      status = -1;
    }

    if (status != 0)
      break;
  }

  if (status == 0)
  {
    if (db->tree == NULL)
    {
      WARNING ("curl_json plugin: No (valid) `Key' block within `%s' \"`%s'\".",
               db->url ? "URL" : "Sock", db->url ? db->url : db->sock);
      status = -1;
    }
    if (status == 0 && db->url)
      status = cj_init_curl (db);
  }

  /* If all went well, register this database for reading */
  if (status == 0)
  {
    user_data_t ud;
    char *cb_name;

    if (db->instance == NULL)
      db->instance = strdup("default");

    DEBUG ("curl_json plugin: Registering new read callback: %s",
           db->instance);

    memset (&ud, 0, sizeof (ud));
    ud.data = (void *) db;
    ud.free_func = cj_free;

    cb_name = ssnprintf_alloc ("curl_json-%s-%s",
               db->instance, db->url ? db->url : db->sock);

    plugin_register_complex_read (/* group = */ NULL, cb_name, cj_read,
                                  /* interval = */ db->interval,
                                  &ud);
    sfree (cb_name);
  }
  else
  {
    cj_free (db);
    return (-1);
  }

  return (0);
}
 /* }}} int cj_config_add_database */

static int cj_config (oconfig_item_t *ci) /* {{{ */
{
  int success;
  int errors;
  int status;
  int i;

  success = 0;
  errors = 0;

  for (i = 0; i < ci->children_num; i++)
  {
    oconfig_item_t *child = ci->children + i;

    if (strcasecmp ("Sock", child->key) == 0
        || strcasecmp ("URL", child->key) == 0)
    {
      status = cj_config_add_url (child);
      if (status == 0)
        success++;
      else
        errors++;
    }
    else
    {
      WARNING ("curl_json plugin: Option `%s' not allowed here.", child->key);
      errors++;
    }
  }

  if ((success == 0) && (errors > 0))
  {
    ERROR ("curl_json plugin: All statements failed.");
    return (-1);
  }

  return (0);
} /* }}} int cj_config */

/* }}} End of configuration handling functions */

static void cj_submit (cj_t *db, cj_key_t *key, value_t *value) /* {{{ */
{
  value_list_t vl = VALUE_LIST_INIT;
  char *host;

  vl.values     = value;
  vl.values_len = 1;

  if ((db->host == NULL)
      || (strcmp ("", db->host) == 0)
      || (strcmp (CJ_DEFAULT_HOST, db->host) == 0))
    host = hostname_g;
  else
    host = db->host;

  if (key->instance == NULL)
  {
    int i, len = 0;
    for (i = 0; i < db->depth; i++)
      len += ssnprintf(vl.type_instance+len, sizeof(vl.type_instance)-len,
                       i ? "-%s" : "%s", db->state[i+1].name);
  }
  else
    sstrncpy (vl.type_instance, key->instance, sizeof (vl.type_instance));

  sstrncpy (vl.host, host, sizeof (vl.host));
  sstrncpy (vl.plugin, "curl_json", sizeof (vl.plugin));
  sstrncpy (vl.plugin_instance, db->instance, sizeof (vl.plugin_instance));
  sstrncpy (vl.type, key->type, sizeof (vl.type));

  if (db->interval > 0)
    vl.interval = db->interval;

  plugin_dispatch_values (&vl);
} /* }}} int cj_submit */

static int cj_sock_perform (cj_t *db) /* {{{ */
{
  char errbuf[1024];
  struct sockaddr_un sa_unix = {};
  sa_unix.sun_family = AF_UNIX;
  sstrncpy (sa_unix.sun_path, db->sock, sizeof (sa_unix.sun_path));

  int fd = socket (AF_UNIX, SOCK_STREAM, 0);
  if (fd < 0)
    return (-1);
  if (connect (fd, (struct sockaddr *)&sa_unix, sizeof(sa_unix)) < 0)
  {
    ERROR ("curl_json plugin: connect(%s) failed: %s",
           (db->sock != NULL) ? db->sock : "<null>",
           sstrerror(errno, errbuf, sizeof (errbuf)));
    close (fd);
    return (-1);
  }

  ssize_t red;
  do {
    unsigned char buffer[4096];
    red = read (fd, buffer, sizeof(buffer));
    if (red < 0) {
        ERROR ("curl_json plugin: read(%s) failed: %s",
               (db->sock != NULL) ? db->sock : "<null>",
               sstrerror(errno, errbuf, sizeof (errbuf)));
        close (fd);
        return (-1);
    }
    if (!cj_curl_callback (buffer, red, 1, db))
        break;
  } while (red > 0);
  close (fd);
  return (0);
} /* }}} int cj_sock_perform */


static int cj_curl_perform(cj_t *db) /* {{{ */
{
  int status;
  long rc;
  char *url;
  url = db->url;

  status = curl_easy_perform (db->curl);
  if (status != CURLE_OK)
  {
    ERROR ("curl_json plugin: curl_easy_perform failed with status %i: %s (%s)",
           status, db->curl_errbuf, url);
    return (-1);
  }

  curl_easy_getinfo(db->curl, CURLINFO_EFFECTIVE_URL, &url);
  curl_easy_getinfo(db->curl, CURLINFO_RESPONSE_CODE, &rc);

  /* The response code is zero if a non-HTTP transport was used. */
  if ((rc != 0) && (rc != 200))
  {
    ERROR ("curl_json plugin: curl_easy_perform failed with "
        "response code %ld (%s)", rc, url);
    return (-1);
  }
  return (0);
} /* }}} int cj_curl_perform */

static int cj_perform (cj_t *db) /* {{{ */
{
  int status;
  yajl_handle yprev = db->yajl;

  db->yajl = yajl_alloc (&ycallbacks,
#if HAVE_YAJL_V2
      /* alloc funcs = */ NULL,
#else
      /* alloc funcs = */ NULL, NULL,
#endif
      /* context = */ (void *)db);
  if (db->yajl == NULL)
  {
    ERROR ("curl_json plugin: yajl_alloc failed.");
    db->yajl = yprev;
    return (-1);
  }

  if (db->url)
    status = cj_curl_perform (db);
  else
    status = cj_sock_perform (db);
  if (status < 0)
  {
    yajl_free (db->yajl);
    db->yajl = yprev;
    return (-1);
  }

#if HAVE_YAJL_V2
    status = yajl_complete_parse(db->yajl);
#else
    status = yajl_parse_complete(db->yajl);
#endif
  if (status != yajl_status_ok)
  {
    unsigned char *errmsg;

    errmsg = yajl_get_error (db->yajl, /* verbose = */ 0,
        /* jsonText = */ NULL, /* jsonTextLen = */ 0);
    ERROR ("curl_json plugin: yajl_parse_complete failed: %s",
        (char *) errmsg);
    yajl_free_error (db->yajl, errmsg);
    yajl_free (db->yajl);
    db->yajl = yprev;
    return (-1);
  }

  yajl_free (db->yajl);
  db->yajl = yprev;
  return (0);
} /* }}} int cj_perform */

static int cj_read (user_data_t *ud) /* {{{ */
{
  cj_t *db;

  if ((ud == NULL) || (ud->data == NULL))
  {
    ERROR ("curl_json plugin: cj_read: Invalid user data.");
    return (-1);
  }

  db = (cj_t *) ud->data;

  db->depth = 0;
  memset (&db->state, 0, sizeof(db->state));
  db->state[db->depth].tree = db->tree;
  db->key = NULL;

  return cj_perform (db);
} /* }}} int cj_read */

static int cj_init (void) /* {{{ */
{
  /* Call this while collectd is still single-threaded to avoid
   * initialization issues in libgcrypt. */
  curl_global_init (CURL_GLOBAL_SSL);
  return (0);
} /* }}} int cj_init */

void module_register (void)
{
  plugin_register_complex_config ("curl_json", cj_config);
  plugin_register_init ("curl_json", cj_init);
} /* void module_register */

/* vim: set sw=2 sts=2 et fdm=marker : */<|MERGE_RESOLUTION|>--- conflicted
+++ resolved
@@ -565,39 +565,8 @@
 
     if (c_avl_get (tree, ent, (void *) &value) != 0)
     {
-<<<<<<< HEAD
-      if (*ptr == '/')
-      {
-        c_avl_tree_t *value;
-        size_t len;
-
-        len = ptr-name;
-        if (len == 0)
-          break;
-        len = COUCH_MIN(len, sizeof (ent)-1);
-        sstrncpy (ent, name, len+1);
-
-        if (c_avl_get (tree, ent, (void *) &value) != 0)
-        {
-          value = cj_avl_create ();
-          c_avl_insert (tree, strdup (ent), value);
-        }
-
-        tree = value;
-        name = ptr+1;
-      }
-      ++ptr;
-    }
-    if (*name)
-      c_avl_insert (tree, strdup(name), key);
-    else
-    {
-      ERROR ("curl_json plugin: invalid key: %s", key->path);
-      status = -1;
-=======
       value = cj_avl_create ();
       c_avl_insert (tree, strdup (ent), value);
->>>>>>> 0657d95e
     }
 
     tree = value;
