=encoding UTF-8

=head1 NAME

collectd.conf - Configuration for the system statistics collection daemon B<collectd>

=head1 SYNOPSIS

  BaseDir "/var/lib/collectd"
  PIDFile "/run/collectd.pid"
  Interval 10.0

  LoadPlugin cpu
  LoadPlugin load

  <LoadPlugin df>
    Interval 3600
  </LoadPlugin>
  <Plugin df>
    ValuesPercentage true
  </Plugin>

  LoadPlugin ping
  <Plugin ping>
    Host "example.org"
    Host "provider.net"
  </Plugin>

=head1 DESCRIPTION

This config file controls how the system statistics collection daemon
B<collectd> behaves. The most significant option is B<LoadPlugin>, which
controls which plugins to load. These plugins ultimately define collectd's
behavior. If the B<AutoLoadPlugin> option has been enabled, the explicit
B<LoadPlugin> lines may be omitted for all plugins with a configuration block,
i.e. a C<E<lt>PluginE<nbsp>...E<gt>> block.

The syntax of this config file is similar to the config file of the famous
I<Apache> webserver. Each line contains either an option (a key and a list of
one or more values) or a section-start or -end. Empty lines and everything
after a non-quoted hash-symbol (C<#>) is ignored. I<Keys> are unquoted
strings, consisting only of alphanumeric characters and the underscore (C<_>)
character. Keys are handled case insensitive by I<collectd> itself and all
plugins included with it. I<Values> can either be an I<unquoted string>, a
I<quoted string> (enclosed in double-quotes) a I<number> or a I<boolean>
expression. I<Unquoted strings> consist of only alphanumeric characters and
underscores (C<_>) and do not need to be quoted. I<Quoted strings> are
enclosed in double quotes (C<">). You can use the backslash character (C<\>)
to include double quotes as part of the string. I<Numbers> can be specified in
decimal and floating point format (using a dot C<.> as decimal separator),
hexadecimal when using the C<0x> prefix and octal with a leading zero (C<0>).
I<Boolean> values are either B<true> or B<false>.

Lines may be wrapped by using C<\> as the last character before the newline.
This allows long lines to be split into multiple lines. Quoted strings may be
wrapped as well. However, those are treated special in that whitespace at the
beginning of the following lines will be ignored, which allows for nicely
indenting the wrapped lines.

The configuration is read and processed in order, i.e. from top to bottom. So
the plugins are loaded in the order listed in this config file. It is a good
idea to load any logging plugins first in order to catch messages from plugins
during configuration. Also, unless B<AutoLoadPlugin> is enabled, the
B<LoadPlugin> option I<must> occur I<before> the appropriate
C<E<lt>B<Plugin> ...E<gt>> block.

=head1 GLOBAL OPTIONS

=over 4

=item B<BaseDir> I<Directory>

Sets the base directory. This is the directory beneath all RRD-files are
created. Possibly more subdirectories are created. This is also the working
directory for the daemon.

=item B<LoadPlugin> I<Plugin>

Loads the plugin I<Plugin>. This is required to load plugins, unless the
B<AutoLoadPlugin> option is enabled (see below). Without any loaded plugins,
I<collectd> will be mostly useless.

Only the first B<LoadPlugin> statement or block for a given plugin name has any
effect. This is useful when you want to split up the configuration into smaller
files and want each file to be "self contained", i.e. it contains a B<Plugin>
block I<and> then appropriate B<LoadPlugin> statement. The downside is that if
you have multiple conflicting B<LoadPlugin> blocks, e.g. when they specify
different intervals, only one of them (the first one encountered) will take
effect and all others will be silently ignored.

B<LoadPlugin> may either be a simple configuration I<statement> or a I<block>
with additional options, affecting the behavior of B<LoadPlugin>. A simple
statement looks like this:

 LoadPlugin "cpu"

Options inside a B<LoadPlugin> block can override default settings and
influence the way plugins are loaded, e.g.:

 <LoadPlugin perl>
   Interval 60
 </LoadPlugin>

The following options are valid inside B<LoadPlugin> blocks:

=over 4

=item B<Globals> B<true|false>

If enabled, collectd will export all global symbols of the plugin (and of all
libraries loaded as dependencies of the plugin) and, thus, makes those symbols
available for resolving unresolved symbols in subsequently loaded plugins if
that is supported by your system.

This is useful (or possibly even required), e.g., when loading a plugin that
embeds some scripting language into the daemon (e.g. the I<Perl> and
I<Python plugins>). Scripting languages usually provide means to load
extensions written in C. Those extensions require symbols provided by the
interpreter, which is loaded as a dependency of the respective collectd plugin.
See the documentation of those plugins (e.g., L<collectd-perl(5)> or
L<collectd-python(5)>) for details.

By default, this is disabled. As a special exception, if the plugin name is
either C<perl> or C<python>, the default is changed to enabled in order to keep
the average user from ever having to deal with this low level linking stuff.

=item B<Interval> I<Seconds>

Sets a plugin-specific interval for collecting metrics. This overrides the
global B<Interval> setting. If a plugin provides own support for specifying an
interval, that setting will take precedence.

=item B<FlushInterval> I<Seconds>

Specifies the the interval, in seconds, to call the flush callback if it's
defined in this plugin. By default, this is disabled

=item B<FlushTimeout> I<Seconds>

Specifies the value of the timeout argument of the flush callback.

=back

=item B<AutoLoadPlugin> B<false>|B<true>

When set to B<false> (the default), each plugin needs to be loaded explicitly,
using the B<LoadPlugin> statement documented above. If a
B<E<lt>PluginE<nbsp>...E<gt>> block is encountered and no configuration
handling callback for this plugin has been registered, a warning is logged and
the block is ignored.

When set to B<true>, explicit B<LoadPlugin> statements are not required. Each
B<E<lt>PluginE<nbsp>...E<gt>> block acts as if it was immediately preceded by a
B<LoadPlugin> statement. B<LoadPlugin> statements are still required for
plugins that don't provide any configuration, e.g. the I<Load plugin>.

=item B<CollectInternalStats> B<false>|B<true>

When set to B<true>, various statistics about the I<collectd> daemon will be
collected, with "collectd" as the I<plugin name>. Defaults to B<false>.

The following metrics are reported:

=over 4

=item C<collectd-write_queue/queue_length>

The number of metrics currently in the write queue. You can limit the queue
length with the B<WriteQueueLimitLow> and B<WriteQueueLimitHigh> options.

=item C<collectd-write_queue/derive-dropped>

The number of metrics dropped due to a queue length limitation.
If this value is non-zero, your system can't handle all incoming metrics and
protects itself against overload by dropping metrics.

=item C<collectd-cache/cache_size>

The number of elements in the metric cache (the cache you can interact with
using L<collectd-unixsock(5)>).

=back

=item B<Include> I<Path> [I<pattern>]

If I<Path> points to a file, includes that file. If I<Path> points to a
directory, recursively includes all files within that directory and its
subdirectories. If the C<wordexp> function is available on your system,
shell-like wildcards are expanded before files are included. This means you can
use statements like the following:

  Include "/etc/collectd.d/*.conf"

Starting with version 5.3, this may also be a block in which further options
affecting the behavior of B<Include> may be specified. The following option is
currently allowed:

  <Include "/etc/collectd.d">
    Filter "*.conf"
  </Include>

=over 4

=item B<Filter> I<pattern>

If the C<fnmatch> function is available on your system, a shell-like wildcard
I<pattern> may be specified to filter which files to include. This may be used
in combination with recursively including a directory to easily be able to
arbitrarily mix configuration files and other documents (e.g. README files).
The given example is similar to the first example above but includes all files
matching C<*.conf> in any subdirectory of C</etc/collectd.d>:

  Include "/etc/collectd.d" "*.conf"

=back

If more than one files are included by a single B<Include> option, the files
will be included in lexicographical order (as defined by the C<strcmp>
function). Thus, you can e.E<nbsp>g. use numbered prefixes to specify the
order in which the files are loaded.

To prevent loops and shooting yourself in the foot in interesting ways the
nesting is limited to a depth of 8E<nbsp>levels, which should be sufficient for
most uses. Since symlinks are followed it is still possible to crash the daemon
by looping symlinks. In our opinion significant stupidity should result in an
appropriate amount of pain.

It is no problem to have a block like C<E<lt>Plugin fooE<gt>> in more than one
file, but you cannot include files from within blocks.

=item B<PIDFile> I<File>

Sets where to write the PID file to. This file is overwritten when it exists
and deleted when the program is stopped. Some init-scripts might override this
setting using the B<-P> command-line option.

=item B<PluginDir> I<Directory>

Path to the plugins (shared objects) of collectd.

=item B<TypesDB> I<File> [I<File> ...]

Set one or more files that contain the data-set descriptions. See
L<types.db(5)> for a description of the format of this file.

=item B<Interval> I<Seconds>

Configures the interval in which to query the read plugins. Obviously smaller
values lead to a higher system load produced by collectd, while higher values
lead to more coarse statistics.

B<Warning:> You should set this once and then never touch it again. If you do,
I<you will have to delete all your RRD files> or know some serious RRDtool
magic! (Assuming you're using the I<RRDtool> or I<RRDCacheD> plugin.)

=item B<MaxReadInterval> I<Seconds>

Read plugin doubles interval between queries after each failed attempt
to get data.

This options limits the maximum value of the interval. The default value is
B<86400>.

=item B<Timeout> I<Iterations>

Consider a value list "missing" when no update has been read or received for
I<Iterations> iterations. By default, I<collectd> considers a value list
missing when no update has been received for twice the update interval. Since
this setting uses iterations, the maximum allowed time without update depends
on the I<Interval> information contained in each value list. This is used in
the I<Threshold> configuration to dispatch notifications about missing values,
see L<collectd-threshold(5)> for details.

=item B<ReadThreads> I<Num>

Number of threads to start for reading plugins. The default value is B<5>, but
you may want to increase this if you have more than five plugins that take a
long time to read. Mostly those are plugins that do network-IO. Setting this to
a value higher than the number of registered read callbacks is not recommended.

=item B<WriteThreads> I<Num>

Number of threads to start for dispatching value lists to write plugins. The
default value is B<5>, but you may want to increase this if you have more than
five plugins that may take relatively long to write to.

=item B<WriteQueueLimitHigh> I<HighNum>

=item B<WriteQueueLimitLow> I<LowNum>

Metrics are read by the I<read threads> and then put into a queue to be handled
by the I<write threads>. If one of the I<write plugins> is slow (e.g. network
timeouts, I/O saturation of the disk) this queue will grow. In order to avoid
running into memory issues in such a case, you can limit the size of this
queue.

By default, there is no limit and memory may grow indefinitely. This is most
likely not an issue for clients, i.e. instances that only handle the local
metrics. For servers it is recommended to set this to a non-zero value, though.

You can set the limits using B<WriteQueueLimitHigh> and B<WriteQueueLimitLow>.
Each of them takes a numerical argument which is the number of metrics in the
queue. If there are I<HighNum> metrics in the queue, any new metrics I<will> be
dropped. If there are less than I<LowNum> metrics in the queue, all new metrics
I<will> be enqueued. If the number of metrics currently in the queue is between
I<LowNum> and I<HighNum>, the metric is dropped with a probability that is
proportional to the number of metrics in the queue (i.e. it increases linearly
until it reaches 100%.)

If B<WriteQueueLimitHigh> is set to non-zero and B<WriteQueueLimitLow> is
unset, the latter will default to half of B<WriteQueueLimitHigh>.

If you do not want to randomly drop values when the queue size is between
I<LowNum> and I<HighNum>, set B<WriteQueueLimitHigh> and B<WriteQueueLimitLow>
to the same value.

Enabling the B<CollectInternalStats> option is of great help to figure out the
values to set B<WriteQueueLimitHigh> and B<WriteQueueLimitLow> to.

=item B<Hostname> I<Name>

Sets the hostname that identifies a host. If you omit this setting, the
hostname will be determined using the L<gethostname(2)> system call.

=item B<FQDNLookup> B<true|false>

If B<Hostname> is determined automatically this setting controls whether or not
the daemon should try to figure out the "fully qualified domain name", FQDN.
This is done using a lookup of the name returned by C<gethostname>. This option
is enabled by default.

=item B<PreCacheChain> I<ChainName>

=item B<PostCacheChain> I<ChainName>

Configure the name of the "pre-cache chain" and the "post-cache chain". Please
see L<FILTER CONFIGURATION> below on information on chains and how these
setting change the daemon's behavior.

=back

=head1 PLUGIN OPTIONS

Some plugins may register own options. These options must be enclosed in a
C<Plugin>-Section. Which options exist depends on the plugin used. Some plugins
require external configuration, too. The C<apache plugin>, for example,
required C<mod_status> to be configured in the webserver you're going to
collect data from. These plugins are listed below as well, even if they don't
require any configuration within collectd's configuration file.

A list of all plugins and a short summary for each plugin can be found in the
F<README> file shipped with the sourcecode and hopefully binary packets as
well.

=head2 Plugin C<aggregation>

The I<Aggregation plugin> makes it possible to aggregate several values into
one using aggregation functions such as I<sum>, I<average>, I<min> and I<max>.
This can be put to a wide variety of uses, e.g. average and total CPU
statistics for your entire fleet.

The grouping is powerful but, as with many powerful tools, may be a bit
difficult to wrap your head around. The grouping will therefore be
demonstrated using an example: The average and sum of the CPU usage across
all CPUs of each host is to be calculated.

To select all the affected values for our example, set C<Plugin cpu> and
C<Type cpu>. The other values are left unspecified, meaning "all values". The
I<Host>, I<Plugin>, I<PluginInstance>, I<Type> and I<TypeInstance> options
work as if they were specified in the C<WHERE> clause of an C<SELECT> SQL
statement.

  Plugin "cpu"
  Type "cpu"

Although the I<Host>, I<PluginInstance> (CPU number, i.e. 0, 1, 2, ...)  and
I<TypeInstance> (idle, user, system, ...) fields are left unspecified in the
example, the intention is to have a new value for each host / type instance
pair. This is achieved by "grouping" the values using the C<GroupBy> option.
It can be specified multiple times to group by more than one field.

  GroupBy "Host"
  GroupBy "TypeInstance"

We do neither specify nor group by I<plugin instance> (the CPU number), so all
metrics that differ in the CPU number only will be aggregated. Each
aggregation needs I<at least one> such field, otherwise no aggregation would
take place.

The full example configuration looks like this:

 <Plugin "aggregation">
   <Aggregation>
     Plugin "cpu"
     Type "cpu"

     GroupBy "Host"
     GroupBy "TypeInstance"

     CalculateSum true
     CalculateAverage true
   </Aggregation>
 </Plugin>

There are a couple of limitations you should be aware of:

=over 4

=item

The I<Type> cannot be left unspecified, because it is not reasonable to add
apples to oranges. Also, the internal lookup structure won't work if you try
to group by type.

=item

There must be at least one unspecified, ungrouped field. Otherwise nothing
will be aggregated.

=back

As you can see in the example above, each aggregation has its own
B<Aggregation> block. You can have multiple aggregation blocks and aggregation
blocks may match the same values, i.e. one value list can update multiple
aggregations. The following options are valid inside B<Aggregation> blocks:

=over 4

=item B<Host> I<Host>

=item B<Plugin> I<Plugin>

=item B<PluginInstance> I<PluginInstance>

=item B<Type> I<Type>

=item B<TypeInstance> I<TypeInstance>

Selects the value lists to be added to this aggregation. B<Type> must be a
valid data set name, see L<types.db(5)> for details.

If the string starts with and ends with a slash (C</>), the string is
interpreted as a I<regular expression>. The regex flavor used are POSIX
extended regular expressions as described in L<regex(7)>. Example usage:

 Host "/^db[0-9]\\.example\\.com$/"

=item B<GroupBy> B<Host>|B<Plugin>|B<PluginInstance>|B<TypeInstance>

Group valued by the specified field. The B<GroupBy> option may be repeated to
group by multiple fields.

=item B<SetHost> I<Host>

=item B<SetPlugin> I<Plugin>

=item B<SetPluginInstance> I<PluginInstance>

=item B<SetTypeInstance> I<TypeInstance>

Sets the appropriate part of the identifier to the provided string.

The I<PluginInstance> should include the placeholder C<%{aggregation}> which
will be replaced with the aggregation function, e.g. "average". Not including
the placeholder will result in duplication warnings and/or messed up values if
more than one aggregation function are enabled.

The following example calculates the average usage of all "even" CPUs:

 <Plugin "aggregation">
   <Aggregation>
     Plugin "cpu"
     PluginInstance "/[0,2,4,6,8]$/"
     Type "cpu"

     SetPlugin "cpu"
     SetPluginInstance "even-%{aggregation}"

     GroupBy "Host"
     GroupBy "TypeInstance"

     CalculateAverage true
   </Aggregation>
 </Plugin>

This will create the files:

=over 4

=item

foo.example.com/cpu-even-average/cpu-idle

=item

foo.example.com/cpu-even-average/cpu-system

=item

foo.example.com/cpu-even-average/cpu-user

=item

...

=back

=item B<CalculateNum> B<true>|B<false>

=item B<CalculateSum> B<true>|B<false>

=item B<CalculateAverage> B<true>|B<false>

=item B<CalculateMinimum> B<true>|B<false>

=item B<CalculateMaximum> B<true>|B<false>

=item B<CalculateStddev> B<true>|B<false>

Boolean options for enabling calculation of the number of value lists, their
sum, average, minimum, maximum andE<nbsp>/ or standard deviation. All options
are disabled by default.

=back

=head2 Plugin C<amqp>

The I<AMQP plugin> can be used to communicate with other instances of
I<collectd> or third party applications using an AMQP message broker. Values
are sent to or received from the broker, which handles routing, queueing and
possibly filtering out messages.

B<Synopsis:>

 <Plugin "amqp">
   # Send values to an AMQP broker
   <Publish "some_name">
     Host "localhost"
     Port "5672"
     VHost "/"
     User "guest"
     Password "guest"
     Exchange "amq.fanout"
 #   ExchangeType "fanout"
 #   RoutingKey "collectd"
 #   Persistent false
 #   ConnectionRetryDelay 0
 #   Format "command"
 #   StoreRates false
 #   GraphitePrefix "collectd."
 #   GraphiteEscapeChar "_"
 #   GraphiteSeparateInstances false
 #   GraphiteAlwaysAppendDS false
   </Publish>

   # Receive values from an AMQP broker
   <Subscribe "some_name">
     Host "localhost"
     Port "5672"
     VHost "/"
     User "guest"
     Password "guest"
     Exchange "amq.fanout"
 #   ExchangeType "fanout"
 #   Queue "queue_name"
 #   QueueDurable false
 #   QueueAutoDelete true
 #   RoutingKey "collectd.#"
 #   ConnectionRetryDelay 0
   </Subscribe>
 </Plugin>

The plugin's configuration consists of a number of I<Publish> and I<Subscribe>
blocks, which configure sending and receiving of values respectively. The two
blocks are very similar, so unless otherwise noted, an option can be used in
either block. The name given in the blocks starting tag is only used for
reporting messages, but may be used to support I<flushing> of certain
I<Publish> blocks in the future.

=over 4

=item B<Host> I<Host>

Hostname or IP-address of the AMQP broker. Defaults to the default behavior of
the underlying communications library, I<rabbitmq-c>, which is "localhost".

=item B<Port> I<Port>

Service name or port number on which the AMQP broker accepts connections. This
argument must be a string, even if the numeric form is used. Defaults to
"5672".

=item B<VHost> I<VHost>

Name of the I<virtual host> on the AMQP broker to use. Defaults to "/".

=item B<User> I<User>

=item B<Password> I<Password>

Credentials used to authenticate to the AMQP broker. By default "guest"/"guest"
is used.

=item B<Exchange> I<Exchange>

In I<Publish> blocks, this option specifies the I<exchange> to send values to.
By default, "amq.fanout" will be used.

In I<Subscribe> blocks this option is optional. If given, a I<binding> between
the given exchange and the I<queue> is created, using the I<routing key> if
configured. See the B<Queue> and B<RoutingKey> options below.

=item B<ExchangeType> I<Type>

If given, the plugin will try to create the configured I<exchange> with this
I<type> after connecting. When in a I<Subscribe> block, the I<queue> will then
be bound to this exchange.

=item B<Queue> I<Queue> (Subscribe only)

Configures the I<queue> name to subscribe to. If no queue name was configured
explicitly, a unique queue name will be created by the broker.

=item B<QueueDurable> B<true>|B<false> (Subscribe only)

Defines if the I<queue> subscribed to is durable (saved to persistent storage)
or transient (will disappear if the AMQP broker is restarted). Defaults to
"false".

This option should be used in conjunction with the I<Persistent> option on the
publish side.

=item B<QueueAutoDelete> B<true>|B<false> (Subscribe only)

Defines if the I<queue> subscribed to will be deleted once the last consumer
unsubscribes. Defaults to "true".

=item B<RoutingKey> I<Key>

In I<Publish> blocks, this configures the routing key to set on all outgoing
messages. If not given, the routing key will be computed from the I<identifier>
of the value. The host, plugin, type and the two instances are concatenated
together using dots as the separator and all containing dots replaced with
slashes. For example "collectd.host/example/com.cpu.0.cpu.user". This makes it
possible to receive only specific values using a "topic" exchange.

In I<Subscribe> blocks, configures the I<routing key> used when creating a
I<binding> between an I<exchange> and the I<queue>. The usual wildcards can be
used to filter messages when using a "topic" exchange. If you're only
interested in CPU statistics, you could use the routing key "collectd.*.cpu.#"
for example.

=item B<Persistent> B<true>|B<false> (Publish only)

Selects the I<delivery method> to use. If set to B<true>, the I<persistent>
mode will be used, i.e. delivery is guaranteed. If set to B<false> (the
default), the I<transient> delivery mode will be used, i.e. messages may be
lost due to high load, overflowing queues or similar issues.

=item B<ConnectionRetryDelay> I<Delay>

When the connection to the AMQP broker is lost, defines the time in seconds to
wait before attempting to reconnect. Defaults to 0, which implies collectd will
attempt to reconnect at each read interval (in Subscribe mode) or each time
values are ready for submission (in Publish mode).

=item B<Format> B<Command>|B<JSON>|B<Graphite> (Publish only)

Selects the format in which messages are sent to the broker. If set to
B<Command> (the default), values are sent as C<PUTVAL> commands which are
identical to the syntax used by the I<Exec> and I<UnixSock plugins>. In this
case, the C<Content-Type> header field will be set to C<text/collectd>.

If set to B<JSON>, the values are encoded in the I<JavaScript Object Notation>,
an easy and straight forward exchange format. The C<Content-Type> header field
will be set to C<application/json>.

If set to B<Graphite>, values are encoded in the I<Graphite> format, which is
"<metric> <value> <timestamp>\n". The C<Content-Type> header field will be set to
C<text/graphite>.

A subscribing client I<should> use the C<Content-Type> header field to
determine how to decode the values. Currently, the I<AMQP plugin> itself can
only decode the B<Command> format.

=item B<StoreRates> B<true>|B<false> (Publish only)

Determines whether or not C<COUNTER>, C<DERIVE> and C<ABSOLUTE> data sources
are converted to a I<rate> (i.e. a C<GAUGE> value). If set to B<false> (the
default), no conversion is performed. Otherwise the conversion is performed
using the internal value cache.

Please note that currently this option is only used if the B<Format> option has
been set to B<JSON>.

=item B<GraphitePrefix> (Publish and B<Format>=I<Graphite> only)

A prefix can be added in the metric name when outputting in the I<Graphite> format.
It's added before the I<Host> name.
Metric name will be "<prefix><host><postfix><plugin><type><name>"

=item B<GraphitePostfix> (Publish and B<Format>=I<Graphite> only)

A postfix can be added in the metric name when outputting in the I<Graphite> format.
It's added after the I<Host> name.
Metric name will be "<prefix><host><postfix><plugin><type><name>"

=item B<GraphiteEscapeChar> (Publish and B<Format>=I<Graphite> only)

Specify a character to replace dots (.) in the host part of the metric name.
In I<Graphite> metric name, dots are used as separators between different
metric parts (host, plugin, type).
Default is "_" (I<Underscore>).

=item B<GraphiteSeparateInstances> B<true>|B<false>

If set to B<true>, the plugin instance and type instance will be in their own
path component, for example C<host.cpu.0.cpu.idle>. If set to B<false> (the
default), the plugin and plugin instance (and likewise the type and type
instance) are put into one component, for example C<host.cpu-0.cpu-idle>.

=item B<GraphiteAlwaysAppendDS> B<true>|B<false>

If set to B<true>, append the name of the I<Data Source> (DS) to the "metric"
identifier. If set to B<false> (the default), this is only done when there is
more than one DS.

=back

=head2 Plugin C<apache>

To configure the C<apache>-plugin you first need to configure the Apache
webserver correctly. The Apache-plugin C<mod_status> needs to be loaded and
working and the C<ExtendedStatus> directive needs to be B<enabled>. You can use
the following snipped to base your Apache config upon:

  ExtendedStatus on
  <IfModule mod_status.c>
    <Location /mod_status>
      SetHandler server-status
    </Location>
  </IfModule>

Since its C<mod_status> module is very similar to Apache's, B<lighttpd> is
also supported. It introduces a new field, called C<BusyServers>, to count the
number of currently connected clients. This field is also supported.

The configuration of the I<Apache> plugin consists of one or more
C<E<lt>InstanceE<nbsp>/E<gt>> blocks. Each block requires one string argument
as the instance name. For example:

 <Plugin "apache">
   <Instance "www1">
     URL "http://www1.example.com/mod_status?auto"
   </Instance>
   <Instance "www2">
     URL "http://www2.example.com/mod_status?auto"
   </Instance>
 </Plugin>

The instance name will be used as the I<plugin instance>. To emulate the old
(versionE<nbsp>4) behavior, you can use an empty string (""). In order for the
plugin to work correctly, each instance name must be unique. This is not
enforced by the plugin and it is your responsibility to ensure it.

The following options are accepted within each I<Instance> block:

=over 4

=item B<URL> I<http://host/mod_status?auto>

Sets the URL of the C<mod_status> output. This needs to be the output generated
by C<ExtendedStatus on> and it needs to be the machine readable output
generated by appending the C<?auto> argument. This option is I<mandatory>.

=item B<User> I<Username>

Optional user name needed for authentication.

=item B<Password> I<Password>

Optional password needed for authentication.

=item B<VerifyPeer> B<true|false>

Enable or disable peer SSL certificate verification. See
L<http://curl.haxx.se/docs/sslcerts.html> for details. Enabled by default.

=item B<VerifyHost> B<true|false>

Enable or disable peer host name verification. If enabled, the plugin checks
if the C<Common Name> or a C<Subject Alternate Name> field of the SSL
certificate matches the host name provided by the B<URL> option. If this
identity check fails, the connection is aborted. Obviously, only works when
connecting to a SSL enabled server. Enabled by default.

=item B<CACert> I<File>

File that holds one or more SSL certificates. If you want to use HTTPS you will
possibly need this option. What CA certificates come bundled with C<libcurl>
and are checked by default depends on the distribution you use.

=item B<SSLCiphers> I<list of ciphers>

Specifies which ciphers to use in the connection. The list of ciphers
must specify valid ciphers. See
L<http://www.openssl.org/docs/apps/ciphers.html> for details.

=item B<Timeout> I<Milliseconds>

The B<Timeout> option sets the overall timeout for HTTP requests to B<URL>, in
milliseconds. By default, the configured B<Interval> is used to set the
timeout.

=back

=head2 Plugin C<apcups>

=over 4

=item B<Host> I<Hostname>

Hostname of the host running B<apcupsd>. Defaults to B<localhost>. Please note
that IPv6 support has been disabled unless someone can confirm or decline that
B<apcupsd> can handle it.

=item B<Port> I<Port>

TCP-Port to connect to. Defaults to B<3551>.

=item B<ReportSeconds> B<true>|B<false>

If set to B<true>, the time reported in the C<timeleft> metric will be
converted to seconds. This is the recommended setting. If set to B<false>, the
default for backwards compatibility, the time will be reported in minutes.

=item B<PersistentConnection> B<true>|B<false>

By default, the plugin will try to keep the connection to UPS open between
reads. Since this appears to be somewhat brittle (I<apcupsd> appears to close
the connection due to inactivity quite quickly), the plugin will try to detect
this problem and switch to an open-read-close mode in such cases.

You can instruct the plugin to close the connection after each read by setting
this option to B<false>.

=back

=head2 Plugin C<aquaero>

This plugin collects the value of the available sensors in an
I<AquaeroE<nbsp>5> board. AquaeroE<nbsp>5 is a water-cooling controller board,
manufactured by Aqua Computer GmbH L<http://www.aquacomputer.de/>, with a USB2
connection for monitoring and configuration. The board can handle multiple
temperature sensors, fans, water pumps and water level sensors and adjust the
output settings such as fan voltage or power used by the water pump based on
the available inputs using a configurable controller included in the board.
This plugin collects all the available inputs as well as some of the output
values chosen by this controller. The plugin is based on the I<libaquaero5>
library provided by I<aquatools-ng>.

=over 4

=item B<Device> I<DevicePath>

Device path of the AquaeroE<nbsp>5's USB HID (human interface device), usually
in the form C</dev/usb/hiddevX>. If this option is no set the plugin will try
to auto-detect the Aquaero 5 USB device based on vendor-ID and product-ID.

=back

=head2 Plugin C<ascent>

This plugin collects information about an Ascent server, a free server for the
"World of Warcraft" game. This plugin gathers the information by fetching the
XML status page using C<libcurl> and parses it using C<libxml2>.

The configuration options are the same as for the C<apache> plugin above:

=over 4

=item B<URL> I<http://localhost/ascent/status/>

Sets the URL of the XML status output.

=item B<User> I<Username>

Optional user name needed for authentication.

=item B<Password> I<Password>

Optional password needed for authentication.

=item B<VerifyPeer> B<true|false>

Enable or disable peer SSL certificate verification. See
L<http://curl.haxx.se/docs/sslcerts.html> for details. Enabled by default.

=item B<VerifyHost> B<true|false>

Enable or disable peer host name verification. If enabled, the plugin checks
if the C<Common Name> or a C<Subject Alternate Name> field of the SSL
certificate matches the host name provided by the B<URL> option. If this
identity check fails, the connection is aborted. Obviously, only works when
connecting to a SSL enabled server. Enabled by default.

=item B<CACert> I<File>

File that holds one or more SSL certificates. If you want to use HTTPS you will
possibly need this option. What CA certificates come bundled with C<libcurl>
and are checked by default depends on the distribution you use.

=item B<Timeout> I<Milliseconds>

The B<Timeout> option sets the overall timeout for HTTP requests to B<URL>, in
milliseconds. By default, the configured B<Interval> is used to set the
timeout.

=back

=head2 Plugin C<barometer>

This plugin reads absolute air pressure using digital barometer sensor on a I2C
bus. Supported sensors are:

=over 5

=item I<MPL115A2> from Freescale,
see L<http://www.freescale.com/webapp/sps/site/prod_summary.jsp?code=MPL115A>.


=item I<MPL3115> from Freescale
see L<http://www.freescale.com/webapp/sps/site/prod_summary.jsp?code=MPL3115A2>.


=item I<BMP085> from Bosch Sensortec

=back

The sensor type - one of the above - is detected automatically by the plugin
and indicated in the plugin_instance (you will see subdirectory
"barometer-mpl115" or "barometer-mpl3115", or "barometer-bmp085"). The order of
detection is BMP085 -> MPL3115 -> MPL115A2, the first one found will be used
(only one sensor can be used by the plugin).

The plugin provides absolute barometric pressure, air pressure reduced to sea
level (several possible approximations) and as an auxiliary value also internal
sensor temperature. It uses (expects/provides) typical metric units - pressure
in [hPa], temperature in [C], altitude in [m].

It was developed and tested under Linux only. The only platform dependency is
the standard Linux i2c-dev interface (the particular bus driver has to
support the SM Bus command subset).

The reduction or normalization to mean sea level pressure requires (depending
on selected method/approximation) also altitude and reference to temperature
sensor(s).  When multiple temperature sensors are configured the minumum of
their values is always used (expecting that the warmer ones are affected by
e.g. direct sun light at that moment).

Synopsis:

  <Plugin "barometer">
     Device            "/dev/i2c-0";
     Oversampling      512
     PressureOffset    0.0
     TemperatureOffset 0.0
     Normalization     2
     Altitude          238.0
     TemperatureSensor "myserver/onewire-F10FCA000800/temperature"
  </Plugin>

=over 4

=item B<Device> I<device>

The only mandatory configuration parameter.

Device name of the I2C bus to which the sensor is connected. Note that
typically you need to have loaded the i2c-dev module.
Using i2c-tools you can check/list i2c buses available on your system by:

  i2cdetect -l

Then you can scan for devices on given bus. E.g. to scan the whole bus 0 use:

  i2cdetect -y -a 0

This way you should be able to verify that the pressure sensor (either type) is
connected and detected on address 0x60.

=item B<Oversampling> I<value>

Optional parameter controlling the oversampling/accuracy. Default value
is 1 providing fastest and least accurate reading.

For I<MPL115> this is the size of the averaging window. To filter out sensor
noise a simple averaging using floating window of this configurable size is
used. The plugin will use average of the last C<value> measurements (value of 1
means no averaging).  Minimal size is 1, maximal 1024.

For I<MPL3115> this is the oversampling value. The actual oversampling is
performed by the sensor and the higher value the higher accuracy and longer
conversion time (although nothing to worry about in the collectd context).
Supported values are: 1, 2, 4, 8, 16, 32, 64 and 128. Any other value is
adjusted by the plugin to the closest supported one.

For I<BMP085> this is the oversampling value. The actual oversampling is
performed by the sensor and the higher value the higher accuracy and longer
conversion time (although nothing to worry about in the collectd context).
Supported values are: 1, 2, 4, 8. Any other value is adjusted by the plugin to
the closest supported one.

=item B<PressureOffset> I<offset>

Optional parameter for MPL3115 only.

You can further calibrate the sensor by supplying pressure and/or temperature
offsets.  This is added to the measured/caclulated value (i.e. if the measured
value is too high then use negative offset).
In hPa, default is 0.0.

=item B<TemperatureOffset> I<offset>

Optional parameter for MPL3115 only.

You can further calibrate the sensor by supplying pressure and/or temperature
offsets.  This is added to the measured/caclulated value (i.e. if the measured
value is too high then use negative offset).
In C, default is 0.0.

=item B<Normalization> I<method>

Optional parameter, default value is 0.

Normalization method - what approximation/model is used to compute the mean sea
level pressure from the air absolute pressure.

Supported values of the C<method> (integer between from 0 to 2) are:

=over 5

=item B<0> - no conversion, absolute pressure is simply copied over. For this method you
       do not need to configure C<Altitude> or C<TemperatureSensor>.

=item B<1> - international formula for conversion ,
See
L<http://en.wikipedia.org/wiki/Atmospheric_pressure#Altitude_atmospheric_pressure_variation>.
For this method you have to configure C<Altitude> but do not need
C<TemperatureSensor> (uses fixed global temperature average instead).

=item B<2> - formula as recommended by the Deutsche Wetterdienst (German
Meteorological Service).
See L<http://de.wikipedia.org/wiki/Barometrische_H%C3%B6henformel#Theorie>
For this method you have to configure both  C<Altitude> and
C<TemperatureSensor>.

=back


=item B<Altitude> I<altitude>

The altitude (in meters) of the location where you meassure the pressure.

=item B<TemperatureSensor> I<reference>

Temperature sensor(s) which should be used as a reference when normalizing the
pressure using C<Normalization> method 2.
When specified more sensors a minumum is found and used each time.  The
temperature reading directly from this pressure sensor/plugin is typically not
suitable as the pressure sensor will be probably inside while we want outside
temperature.  The collectd reference name is something like
<hostname>/<plugin_name>-<plugin_instance>/<type>-<type_instance>
(<type_instance> is usually omitted when there is just single value type). Or
you can figure it out from the path of the output data files.

=back

=head2 Plugin C<battery>

The I<battery plugin> reports the remaining capacity, power and voltage of
laptop batteries.

=over 4

=item B<ValuesPercentage> B<false>|B<true>

When enabled, remaining capacity is reported as a percentage, e.g. "42%
capacity remaining". Otherwise the capacity is stored as reported by the
battery, most likely in "Wh". This option does not work with all input methods,
in particular when only C</proc/pmu> is available on an old Linux system.
Defaults to B<false>.

=item B<ReportDegraded> B<false>|B<true>

Typical laptop batteries degrade over time, meaning the capacity decreases with
recharge cycles. The maximum charge of the previous charge cycle is tracked as
"last full capacity" and used to determine that a battery is "fully charged".

When this option is set to B<false>, the default, the I<battery plugin> will
only report the remaining capacity. If the B<ValuesPercentage> option is
enabled, the relative remaining capacity is calculated as the ratio of the
"remaining capacity" and the "last full capacity". This is what most tools,
such as the status bar of desktop environments, also do.

When set to B<true>, the battery plugin will report three values: B<charged>
(remaining capacity), B<discharged> (difference between "last full capacity"
and "remaining capacity") and B<degraded> (difference between "design capacity"
and "last full capacity").

=back

=head2 Plugin C<bind>

Starting with BIND 9.5.0, the most widely used DNS server software provides
extensive statistics about queries, responses and lots of other information.
The bind plugin retrieves this information that's encoded in XML and provided
via HTTP and submits the values to collectd.

To use this plugin, you first need to tell BIND to make this information
available. This is done with the C<statistics-channels> configuration option:

 statistics-channels {
   inet localhost port 8053;
 };

The configuration follows the grouping that can be seen when looking at the
data with an XSLT compatible viewer, such as a modern web browser. It's
probably a good idea to make yourself familiar with the provided values, so you
can understand what the collected statistics actually mean.

Synopsis:

 <Plugin "bind">
   URL "http://localhost:8053/"
   ParseTime       false
   OpCodes         true
   QTypes          true

   ServerStats     true
   ZoneMaintStats  true
   ResolverStats   false
   MemoryStats     true

   <View "_default">
     QTypes        true
     ResolverStats true
     CacheRRSets   true

     Zone "127.in-addr.arpa/IN"
   </View>
 </Plugin>

The bind plugin accepts the following configuration options:

=over 4

=item B<URL> I<URL>

URL from which to retrieve the XML data. If not specified,
C<http://localhost:8053/> will be used.

=item B<ParseTime> B<true>|B<false>

When set to B<true>, the time provided by BIND will be parsed and used to
dispatch the values. When set to B<false>, the local time source is queried.

This setting is set to B<true> by default for backwards compatibility; setting
this to B<false> is I<recommended> to avoid problems with timezones and
localization.

=item B<OpCodes> B<true>|B<false>

When enabled, statistics about the I<"OpCodes">, for example the number of
C<QUERY> packets, are collected.

Default: Enabled.

=item B<QTypes> B<true>|B<false>

When enabled, the number of I<incoming> queries by query types (for example
C<A>, C<MX>, C<AAAA>) is collected.

Default: Enabled.

=item B<ServerStats> B<true>|B<false>

Collect global server statistics, such as requests received over IPv4 and IPv6,
successful queries, and failed updates.

Default: Enabled.

=item B<ZoneMaintStats> B<true>|B<false>

Collect zone maintenance statistics, mostly information about notifications
(zone updates) and zone transfers.

Default: Enabled.

=item B<ResolverStats> B<true>|B<false>

Collect resolver statistics, i.E<nbsp>e. statistics about outgoing requests
(e.E<nbsp>g. queries over IPv4, lame servers). Since the global resolver
counters apparently were removed in BIND 9.5.1 and 9.6.0, this is disabled by
default. Use the B<ResolverStats> option within a B<View "_default"> block
instead for the same functionality.

Default: Disabled.

=item B<MemoryStats>

Collect global memory statistics.

Default: Enabled.

=item B<Timeout> I<Milliseconds>

The B<Timeout> option sets the overall timeout for HTTP requests to B<URL>, in
milliseconds. By default, the configured B<Interval> is used to set the
timeout.

=item B<View> I<Name>

Collect statistics about a specific I<"view">. BIND can behave different,
mostly depending on the source IP-address of the request. These different
configurations are called "views". If you don't use this feature, you most
likely are only interested in the C<_default> view.

Within a E<lt>B<View>E<nbsp>I<name>E<gt> block, you can specify which
information you want to collect about a view. If no B<View> block is
configured, no detailed view statistics will be collected.

=over 4

=item B<QTypes> B<true>|B<false>

If enabled, the number of I<outgoing> queries by query type (e.E<nbsp>g. C<A>,
C<MX>) is collected.

Default: Enabled.

=item B<ResolverStats> B<true>|B<false>

Collect resolver statistics, i.E<nbsp>e. statistics about outgoing requests
(e.E<nbsp>g. queries over IPv4, lame servers).

Default: Enabled.

=item B<CacheRRSets> B<true>|B<false>

If enabled, the number of entries (I<"RR sets">) in the view's cache by query
type is collected. Negative entries (queries which resulted in an error, for
example names that do not exist) are reported with a leading exclamation mark,
e.E<nbsp>g. "!A".

Default: Enabled.

=item B<Zone> I<Name>

When given, collect detailed information about the given zone in the view. The
information collected if very similar to the global B<ServerStats> information
(see above).

You can repeat this option to collect detailed information about multiple
zones.

By default no detailed zone information is collected.

=back

=back

=head2 Plugin C<ceph>

The ceph plugin collects values from JSON data to be parsed by B<libyajl>
(L<https://lloyd.github.io/yajl/>) retrieved from ceph daemon admin sockets.

A separate B<Daemon> block must be configured for each ceph daemon to be
monitored. The following example will read daemon statistics from four
separate ceph daemons running on the same device (two OSDs, one MON, one MDS) :

  <Plugin ceph>
    LongRunAvgLatency false
    ConvertSpecialMetricTypes true
    <Daemon "osd.0">
      SocketPath "/var/run/ceph/ceph-osd.0.asok"
    </Daemon>
    <Daemon "osd.1">
      SocketPath "/var/run/ceph/ceph-osd.1.asok"
    </Daemon>
    <Daemon "mon.a">
      SocketPath "/var/run/ceph/ceph-mon.ceph1.asok"
    </Daemon>
    <Daemon "mds.a">
      SocketPath "/var/run/ceph/ceph-mds.ceph1.asok"
    </Daemon>
  </Plugin>

The ceph plugin accepts the following configuration options:

=over 4

=item B<LongRunAvgLatency> B<true>|B<false>

If enabled, latency values(sum,count pairs) are calculated as the long run
average - average since the ceph daemon was started = (sum / count).
When disabled, latency values are calculated as the average since the last
collection = (sum_now - sum_last) / (count_now - count_last).

Default: Disabled

=item B<ConvertSpecialMetricTypes> B<true>|B<false>

If enabled, special metrics (metrics that differ in type from similar counters)
are converted to the type of those similar counters. This currently only
applies to filestore.journal_wr_bytes which is a counter for OSD daemons. The
ceph schema reports this metric type as a sum,count pair while similar counters
are treated as derive types. When converted, the sum is used as the counter
value and is treated as a derive type.
When disabled, all metrics are treated as the types received from the ceph schema.

Default: Enabled

=back

Each B<Daemon> block must have a string argument for the plugin instance name.
A B<SocketPath> is also required for each B<Daemon> block:

=over 4

=item B<Daemon> I<DaemonName>

Name to be used as the instance name for this daemon.

=item B<SocketPath> I<SocketPath>

Specifies the path to the UNIX admin socket of the ceph daemon.

=back

=head2 Plugin C<cgroups>

This plugin collects the CPU user/system time for each I<cgroup> by reading the
F<cpuacct.stat> files in the first cpuacct-mountpoint (typically
F</sys/fs/cgroup/cpu.cpuacct> on machines using systemd).

=over 4

=item B<CGroup> I<Directory>

Select I<cgroup> based on the name. Whether only matching I<cgroups> are
collected or if they are ignored is controlled by the B<IgnoreSelected> option;
see below.

=item B<IgnoreSelected> B<true>|B<false>

Invert the selection: If set to true, all cgroups I<except> the ones that
match any one of the criteria are collected. By default only selected
cgroups are collected if a selection is made. If no selection is configured
at all, B<all> cgroups are selected.

=back

=head2 Plugin C<conntrack>

This plugin collects IP conntrack statistics.

=over 4

=item B<OldFiles>

Assume the B<conntrack_count> and B<conntrack_max> files to be found in
F</proc/sys/net/ipv4/netfilter> instead of F</proc/sys/net/netfilter/>.

=back

=head2 Plugin C<cpu>

The I<CPU plugin> collects CPU usage metrics. By default, CPU usage is reported
as Jiffies, using the C<cpu> type. Two aggregations are available:

=over 4

=item

Sum, per-state, over all CPUs installed in the system; and

=item

Sum, per-CPU, over all non-idle states of a CPU, creating an "active" state.

=back

The two aggregations can be combined, leading to I<collectd> only emitting a
single "active" metric for the entire system. As soon as one of these
aggregations (or both) is enabled, the I<cpu plugin> will report a percentage,
rather than Jiffies. In addition, you can request individual, per-state,
per-CPU metrics to be reported as percentage.

The following configuration options are available:

=over 4

=item B<ReportByState> B<true>|B<false>

When set to B<true>, the default, reports per-state metrics, e.g. "system",
"user" and "idle".
When set to B<false>, aggregates (sums) all I<non-idle> states into one
"active" metric.

=item B<ReportByCpu> B<true>|B<false>

When set to B<true>, the default, reports per-CPU (per-core) metrics.
When set to B<false>, instead of reporting metrics for individual CPUs, only a
global sum of CPU states is emitted.

=item B<ValuesPercentage> B<false>|B<true>

This option is only considered when both, B<ReportByCpu> and B<ReportByState>
are set to B<true>. In this case, by default, metrics will be reported as
Jiffies. By setting this option to B<true>, you can request percentage values
in the un-aggregated (per-CPU, per-state) mode as well.

=back

=head2 Plugin C<cpufreq>

This plugin doesn't have any options. It reads
F</sys/devices/system/cpu/cpu0/cpufreq/scaling_cur_freq> (for the first CPU
installed) to get the current CPU frequency. If this file does not exist make
sure B<cpufreqd> (L<http://cpufreqd.sourceforge.net/>) or a similar tool is
installed and an "cpu governor" (that's a kernel module) is loaded.

=head2 Plugin C<csv>

=over 4

=item B<DataDir> I<Directory>

Set the directory to store CSV-files under. Per default CSV-files are generated
beneath the daemon's working directory, i.E<nbsp>e. the B<BaseDir>.
The special strings B<stdout> and B<stderr> can be used to write to the standard
output and standard error channels, respectively. This, of course, only makes
much sense when collectd is running in foreground- or non-daemon-mode.

=item B<StoreRates> B<true|false>

If set to B<true>, convert counter values to rates. If set to B<false> (the
default) counter values are stored as is, i.E<nbsp>e. as an increasing integer
number.

=back

=head2 Plugin C<curl>

The curl plugin uses the B<libcurl> (L<http://curl.haxx.se/>) to read web pages
and the match infrastructure (the same code used by the tail plugin) to use
regular expressions with the received data.

The following example will read the current value of AMD stock from Google's
finance page and dispatch the value to collectd.

  <Plugin curl>
    <Page "stock_quotes">
      URL "http://finance.google.com/finance?q=NYSE%3AAMD"
      User "foo"
      Password "bar"
      Digest false
      VerifyPeer true
      VerifyHost true
      CACert "/path/to/ca.crt"
      Header "X-Custom-Header: foobar"
      Post "foo=bar"

      MeasureResponseTime false
      MeasureResponseCode false

      <Match>
        Regex "<span +class=\"pr\"[^>]*> *([0-9]*\\.[0-9]+) *</span>"
        DSType "GaugeAverage"
        # Note: `stock_value' is not a standard type.
        Type "stock_value"
        Instance "AMD"
      </Match>
    </Page>
  </Plugin>

In the B<Plugin> block, there may be one or more B<Page> blocks, each defining
a web page and one or more "matches" to be performed on the returned data. The
string argument to the B<Page> block is used as plugin instance.

The following options are valid within B<Page> blocks:

=over 4

=item B<URL> I<URL>

URL of the web site to retrieve. Since a regular expression will be used to
extract information from this data, non-binary data is a big plus here ;)

=item B<User> I<Name>

Username to use if authorization is required to read the page.

=item B<Password> I<Password>

Password to use if authorization is required to read the page.

=item B<Digest> B<true>|B<false>

Enable HTTP digest authentication.

=item B<VerifyPeer> B<true>|B<false>

Enable or disable peer SSL certificate verification. See
L<http://curl.haxx.se/docs/sslcerts.html> for details. Enabled by default.

=item B<VerifyHost> B<true>|B<false>

Enable or disable peer host name verification. If enabled, the plugin checks if
the C<Common Name> or a C<Subject Alternate Name> field of the SSL certificate
matches the host name provided by the B<URL> option. If this identity check
fails, the connection is aborted. Obviously, only works when connecting to a
SSL enabled server. Enabled by default.

=item B<CACert> I<file>

File that holds one or more SSL certificates. If you want to use HTTPS you will
possibly need this option. What CA certificates come bundled with C<libcurl>
and are checked by default depends on the distribution you use.

=item B<Header> I<Header>

A HTTP header to add to the request. Multiple headers are added if this option
is specified more than once.

=item B<Post> I<Body>

Specifies that the HTTP operation should be a POST instead of a GET. The
complete data to be posted is given as the argument.  This option will usually
need to be accompanied by a B<Header> option to set an appropriate
C<Content-Type> for the post body (e.g. to
C<application/x-www-form-urlencoded>).

=item B<MeasureResponseTime> B<true>|B<false>

Measure response time for the request. If this setting is enabled, B<Match>
blocks (see below) are optional. Disabled by default.

Beware that requests will get aborted if they take too long to complete. Adjust
B<Timeout> accordingly if you expect B<MeasureResponseTime> to report such slow
requests.

=item B<MeasureResponseCode> B<true>|B<false>

Measure response code for the request. If this setting is enabled, B<Match>
blocks (see below) are optional. Disabled by default.

=item B<E<lt>MatchE<gt>>

One or more B<Match> blocks that define how to match information in the data
returned by C<libcurl>. The C<curl> plugin uses the same infrastructure that's
used by the C<tail> plugin, so please see the documentation of the C<tail>
plugin below on how matches are defined. If the B<MeasureResponseTime> or
B<MeasureResponseCode> options are set to B<true>, B<Match> blocks are
optional.

=item B<Timeout> I<Milliseconds>

The B<Timeout> option sets the overall timeout for HTTP requests to B<URL>, in
milliseconds. By default, the configured B<Interval> is used to set the
timeout. Prior to version 5.5.0, there was no timeout and requests could hang
indefinitely. This legacy behaviour can be achieved by setting the value of
B<Timeout> to 0.

If B<Timeout> is 0 or bigger than the B<Interval>, keep in mind that each slow
network connection will stall one read thread. Adjust the B<ReadThreads> global
setting accordingly to prevent this from blocking other plugins.

=back

=head2 Plugin C<curl_json>

The B<curl_json plugin> collects values from JSON data to be parsed by
B<libyajl> (L<https://lloyd.github.io/yajl/>) retrieved via
either B<libcurl> (L<http://curl.haxx.se/>) or read directly from a
unix socket. The former can be used, for example, to collect values
from CouchDB documents (which are stored JSON notation), and the
latter to collect values from a uWSGI stats socket.

The following example will collect several values from the built-in
C<_stats> runtime statistics module of I<CouchDB>
(L<http://wiki.apache.org/couchdb/Runtime_Statistics>).

  <Plugin curl_json>
    <URL "http://localhost:5984/_stats">
      Instance "httpd"
      <Key "httpd/requests/count">
        Type "http_requests"
      </Key>

      <Key "httpd_request_methods/*/count">
        Type "http_request_methods"
      </Key>

      <Key "httpd_status_codes/*/count">
        Type "http_response_codes"
      </Key>
    </URL>
  </Plugin>

This example will collect data directly from a I<uWSGI> "Stats Server" socket.

  <Plugin curl_json>
    <Sock "/var/run/uwsgi.stats.sock">
      Instance "uwsgi"
      <Key "workers/*/requests">
        Type "http_requests"
      </Key>

      <Key "workers/*/apps/*/requests">
        Type "http_requests"
      </Key>
    </Sock>
  </Plugin>

In the B<Plugin> block, there may be one or more B<URL> blocks, each
defining a URL to be fetched via HTTP (using libcurl) or B<Sock>
blocks defining a unix socket to read JSON from directly.  Each of
these blocks may have one or more B<Key> blocks.

The B<Key> string argument must be in a path format. Each component is
used to match the key from a JSON map or the index of an JSON
array. If a path component of a B<Key> is a I<*>E<nbsp>wildcard, the
values for all map keys or array indices will be collectd.

The following options are valid within B<URL> blocks:

=over 4

=item B<Instance> I<Instance>

Sets the plugin instance to I<Instance>.

=item B<Interval> I<Interval>

Sets the interval (in seconds) in which the values will be collected from this
URL. By default the global B<Interval> setting will be used.

=item B<User> I<Name>

=item B<Password> I<Password>

=item B<Digest> B<true>|B<false>

=item B<VerifyPeer> B<true>|B<false>

=item B<VerifyHost> B<true>|B<false>

=item B<CACert> I<file>

=item B<Header> I<Header>

=item B<Post> I<Body>

=item B<Timeout> I<Milliseconds>

These options behave exactly equivalent to the appropriate options of the
I<cURL> plugin. Please see there for a detailed description.

=back

The following options are valid within B<Key> blocks:

=over 4

=item B<Type> I<Type>

Sets the type used to dispatch the values to the daemon. Detailed information
about types and their configuration can be found in L<types.db(5)>. This
option is mandatory.

=item B<Instance> I<Instance>

Type-instance to use. Defaults to the current map key or current string array element value.

=back

=head2 Plugin C<curl_xml>

The B<curl_xml plugin> uses B<libcurl> (L<http://curl.haxx.se/>) and B<libxml2>
(L<http://xmlsoft.org/>) to retrieve XML data via cURL.

 <Plugin "curl_xml">
   <URL "http://localhost/stats.xml">
     Host "my_host"
     Instance "some_instance"
     User "collectd"
     Password "thaiNg0I"
     VerifyPeer true
     VerifyHost true
     CACert "/path/to/ca.crt"
     Header "X-Custom-Header: foobar"
     Post "foo=bar"

     <XPath "table[@id=\"magic_level\"]/tr">
       Type "magic_level"
       #InstancePrefix "prefix-"
       InstanceFrom "td[1]"
       ValuesFrom "td[2]/span[@class=\"level\"]"
     </XPath>
   </URL>
 </Plugin>

In the B<Plugin> block, there may be one or more B<URL> blocks, each defining a
URL to be fetched using libcurl. Within each B<URL> block there are
options which specify the connection parameters, for example authentication
information, and one or more B<XPath> blocks.

Each B<XPath> block specifies how to get one type of information. The
string argument must be a valid XPath expression which returns a list
of "base elements". One value is dispatched for each "base element". The
I<type instance> and values are looked up using further I<XPath> expressions
that should be relative to the base element.

Within the B<URL> block the following options are accepted:

=over 4

=item B<Host> I<Name>

Use I<Name> as the host name when submitting values. Defaults to the global
host name setting.

=item B<Instance> I<Instance>

Use I<Instance> as the plugin instance when submitting values. Defaults to an
empty string (no plugin instance).

=item B<Namespace> I<Prefix> I<URL>

If an XPath expression references namespaces, they must be specified
with this option. I<Prefix> is the "namespace prefix" used in the XML document.
I<URL> is the "namespace name", an URI reference uniquely identifying the
namespace. The option can be repeated to register multiple namespaces.

Examples:

  Namespace "s" "http://schemas.xmlsoap.org/soap/envelope/"
  Namespace "m" "http://www.w3.org/1998/Math/MathML"

=item B<User> I<User>

=item B<Password> I<Password>

=item B<Digest> B<true>|B<false>

=item B<VerifyPeer> B<true>|B<false>

=item B<VerifyHost> B<true>|B<false>

=item B<CACert> I<CA Cert File>

=item B<Header> I<Header>

=item B<Post> I<Body>

=item B<Timeout> I<Milliseconds>

These options behave exactly equivalent to the appropriate options of the
I<cURL plugin>. Please see there for a detailed description.

=item E<lt>B<XPath> I<XPath-expression>E<gt>

Within each B<URL> block, there must be one or more B<XPath> blocks. Each
B<XPath> block specifies how to get one type of information. The string
argument must be a valid XPath expression which returns a list of "base
elements". One value is dispatched for each "base element".

Within the B<XPath> block the following options are accepted:

=over 4

=item B<Type> I<Type>

Specifies the I<Type> used for submitting patches. This determines the number
of values that are required / expected and whether the strings are parsed as
signed or unsigned integer or as double values. See L<types.db(5)> for details.
This option is required.

=item B<InstancePrefix> I<InstancePrefix>

Prefix the I<type instance> with I<InstancePrefix>. The values are simply
concatenated together without any separator.
This option is optional.

=item B<InstanceFrom> I<InstanceFrom>

Specifies a XPath expression to use for determining the I<type instance>. The
XPath expression must return exactly one element. The element's value is then
used as I<type instance>, possibly prefixed with I<InstancePrefix> (see above).

This value is required. As a special exception, if the "base XPath expression"
(the argument to the B<XPath> block) returns exactly one argument, then this
option may be omitted.

=item B<ValuesFrom> I<ValuesFrom> [I<ValuesFrom> ...]

Specifies one or more XPath expression to use for reading the values. The
number of XPath expressions must match the number of data sources in the
I<type> specified with B<Type> (see above). Each XPath expression must return
exactly one element. The element's value is then parsed as a number and used as
value for the appropriate value in the value list dispatched to the daemon.

=back

=back

=head2 Plugin C<dbi>

This plugin uses the B<dbi> library (L<http://libdbi.sourceforge.net/>) to
connect to various databases, execute I<SQL> statements and read back the
results. I<dbi> is an acronym for "database interface" in case you were
wondering about the name. You can configure how each column is to be
interpreted and the plugin will generate one or more data sets from each row
returned according to these rules.

Because the plugin is very generic, the configuration is a little more complex
than those of other plugins. It usually looks something like this:

  <Plugin dbi>
    <Query "out_of_stock">
      Statement "SELECT category, COUNT(*) AS value FROM products WHERE in_stock = 0 GROUP BY category"
      # Use with MySQL 5.0.0 or later
      MinVersion 50000
      <Result>
        Type "gauge"
        InstancePrefix "out_of_stock"
        InstancesFrom "category"
        ValuesFrom "value"
      </Result>
    </Query>
    <Database "product_information">
      Driver "mysql"
      Interval 120
      DriverOption "host" "localhost"
      DriverOption "username" "collectd"
      DriverOption "password" "aZo6daiw"
      DriverOption "dbname" "prod_info"
      SelectDB "prod_info"
      Query "out_of_stock"
    </Database>
  </Plugin>

The configuration above defines one query with one result and one database. The
query is then linked to the database with the B<Query> option I<within> the
B<E<lt>DatabaseE<gt>> block. You can have any number of queries and databases
and you can also use the B<Include> statement to split up the configuration
file in multiple, smaller files. However, the B<E<lt>QueryE<gt>> block I<must>
precede the B<E<lt>DatabaseE<gt>> blocks, because the file is interpreted from
top to bottom!

The following is a complete list of options:

=head3 B<Query> blocks

Query blocks define I<SQL> statements and how the returned data should be
interpreted. They are identified by the name that is given in the opening line
of the block. Thus the name needs to be unique. Other than that, the name is
not used in collectd.

In each B<Query> block, there is one or more B<Result> blocks. B<Result> blocks
define which column holds which value or instance information. You can use
multiple B<Result> blocks to create multiple values from one returned row. This
is especially useful, when queries take a long time and sending almost the same
query again and again is not desirable.

Example:

  <Query "environment">
    Statement "select station, temperature, humidity from environment"
    <Result>
      Type "temperature"
      # InstancePrefix "foo"
      InstancesFrom "station"
      ValuesFrom "temperature"
    </Result>
    <Result>
      Type "humidity"
      InstancesFrom "station"
      ValuesFrom "humidity"
    </Result>
  </Query>

The following options are accepted:

=over 4

=item B<Statement> I<SQL>

Sets the statement that should be executed on the server. This is B<not>
interpreted by collectd, but simply passed to the database server. Therefore,
the SQL dialect that's used depends on the server collectd is connected to.

The query has to return at least two columns, one for the instance and one
value. You cannot omit the instance, even if the statement is guaranteed to
always return exactly one line. In that case, you can usually specify something
like this:

  Statement "SELECT \"instance\", COUNT(*) AS value FROM table"

(That works with MySQL but may not be valid SQL according to the spec. If you
use a more strict database server, you may have to select from a dummy table or
something.)

Please note that some databases, for example B<Oracle>, will fail if you
include a semicolon at the end of the statement.

=item B<MinVersion> I<Version>

=item B<MaxVersion> I<Value>

Only use this query for the specified database version. You can use these
options to provide multiple queries with the same name but with a slightly
different syntax. The plugin will use only those queries, where the specified
minimum and maximum versions fit the version of the database in use.

The database version is determined by C<dbi_conn_get_engine_version>, see the
L<libdbi documentation|http://libdbi.sourceforge.net/docs/programmers-guide/reference-conn.html#DBI-CONN-GET-ENGINE-VERSION>
for details. Basically, each part of the version is assumed to be in the range
from B<00> to B<99> and all dots are removed. So version "4.1.2" becomes
"40102", version "5.0.42" becomes "50042".

B<Warning:> The plugin will use B<all> matching queries, so if you specify
multiple queries with the same name and B<overlapping> ranges, weird stuff will
happen. Don't to it! A valid example would be something along these lines:

  MinVersion 40000
  MaxVersion 49999
  ...
  MinVersion 50000
  MaxVersion 50099
  ...
  MinVersion 50100
  # No maximum

In the above example, there are three ranges that don't overlap. The last one
goes from version "5.1.0" to infinity, meaning "all later versions". Versions
before "4.0.0" are not specified.

=item B<Type> I<Type>

The B<type> that's used for each line returned. See L<types.db(5)> for more
details on how types are defined. In short: A type is a predefined layout of
data and the number of values and type of values has to match the type
definition.

If you specify "temperature" here, you need exactly one gauge column. If you
specify "if_octets", you will need two counter columns. See the B<ValuesFrom>
setting below.

There must be exactly one B<Type> option inside each B<Result> block.

=item B<InstancePrefix> I<prefix>

Prepends I<prefix> to the type instance. If B<InstancesFrom> (see below) is not
given, the string is simply copied. If B<InstancesFrom> is given, I<prefix> and
all strings returned in the appropriate columns are concatenated together,
separated by dashes I<("-")>.

=item B<InstancesFrom> I<column0> [I<column1> ...]

Specifies the columns whose values will be used to create the "type-instance"
for each row. If you specify more than one column, the value of all columns
will be joined together with dashes I<("-")> as separation characters.

The plugin itself does not check whether or not all built instances are
different. It's your responsibility to assure that each is unique. This is
especially true, if you do not specify B<InstancesFrom>: B<You> have to make
sure that only one row is returned in this case.

If neither B<InstancePrefix> nor B<InstancesFrom> is given, the type-instance
will be empty.

=item B<ValuesFrom> I<column0> [I<column1> ...]

Names the columns whose content is used as the actual data for the data sets
that are dispatched to the daemon. How many such columns you need is determined
by the B<Type> setting above. If you specify too many or not enough columns,
the plugin will complain about that and no data will be submitted to the
daemon.

The actual data type in the columns is not that important. The plugin will
automatically cast the values to the right type if it know how to do that. So
it should be able to handle integer an floating point types, as well as strings
(if they include a number at the beginning).

There must be at least one B<ValuesFrom> option inside each B<Result> block.

=item B<MetadataFrom> [I<column0> I<column1> ...]

Names the columns whose content is used as metadata for the data sets
that are dispatched to the daemon.

The actual data type in the columns is not that important. The plugin will
automatically cast the values to the right type if it know how to do that. So
it should be able to handle integer an floating point types, as well as strings
(if they include a number at the beginning).

=back

=head3 B<Database> blocks

Database blocks define a connection to a database and which queries should be
sent to that database. Since the used "dbi" library can handle a wide variety
of databases, the configuration is very generic. If in doubt, refer to libdbi's
documentationE<nbsp>- we stick as close to the terminology used there.

Each database needs a "name" as string argument in the starting tag of the
block. This name will be used as "PluginInstance" in the values submitted to
the daemon. Other than that, that name is not used.

=over 4

=item B<Interval> I<Interval>

Sets the interval (in seconds) in which the values will be collected from this
database. By default the global B<Interval> setting will be used.

=item B<Driver> I<Driver>

Specifies the driver to use to connect to the database. In many cases those
drivers are named after the database they can connect to, but this is not a
technical necessity. These drivers are sometimes referred to as "DBD",
B<D>ataB<B>ase B<D>river, and some distributions ship them in separate
packages. Drivers for the "dbi" library are developed by the B<libdbi-drivers>
project at L<http://libdbi-drivers.sourceforge.net/>.

You need to give the driver name as expected by the "dbi" library here. You
should be able to find that in the documentation for each driver. If you
mistype the driver name, the plugin will dump a list of all known driver names
to the log.

=item B<DriverOption> I<Key> I<Value>

Sets driver-specific options. What option a driver supports can be found in the
documentation for each driver, somewhere at
L<http://libdbi-drivers.sourceforge.net/>. However, the options "host",
"username", "password", and "dbname" seem to be deE<nbsp>facto standards.

DBDs can register two types of options: String options and numeric options. The
plugin will use the C<dbi_conn_set_option> function when the configuration
provides a string and the C<dbi_conn_require_option_numeric> function when the
configuration provides a number. So these two lines will actually result in
different calls being used:

  DriverOption "Port" 1234      # numeric
  DriverOption "Port" "1234"    # string

Unfortunately, drivers are not too keen to report errors when an unknown option
is passed to them, so invalid settings here may go unnoticed. This is not the
plugin's fault, it will report errors if it gets them from the libraryE<nbsp>/
the driver. If a driver complains about an option, the plugin will dump a
complete list of all options understood by that driver to the log. There is no
way to programatically find out if an option expects a string or a numeric
argument, so you will have to refer to the appropriate DBD's documentation to
find this out. Sorry.

=item B<SelectDB> I<Database>

In some cases, the database name you connect with is not the database name you
want to use for querying data. If this option is set, the plugin will "select"
(switch to) that database after the connection is established.

=item B<Query> I<QueryName>

Associates the query named I<QueryName> with this database connection. The
query needs to be defined I<before> this statement, i.E<nbsp>e. all query
blocks you want to refer to must be placed above the database block you want to
refer to them from.

=item B<Host> I<Hostname>

Sets the B<host> field of I<value lists> to I<Hostname> when dispatching
values. Defaults to the global hostname setting.

=back

=head2 Plugin C<df>

=over 4

=item B<Device> I<Device>

Select partitions based on the devicename.

=item B<MountPoint> I<Directory>

Select partitions based on the mountpoint.

=item B<FSType> I<FSType>

Select partitions based on the filesystem type.

=item B<IgnoreSelected> B<true>|B<false>

Invert the selection: If set to true, all partitions B<except> the ones that
match any one of the criteria are collected. By default only selected
partitions are collected if a selection is made. If no selection is configured
at all, B<all> partitions are selected.

=item B<ReportByDevice> B<true>|B<false>

Report using the device name rather than the mountpoint. i.e. with this I<false>,
(the default), it will report a disk as "root", but with it I<true>, it will be
"sda1" (or whichever).

=item B<ReportInodes> B<true>|B<false>

Enables or disables reporting of free, reserved and used inodes. Defaults to
inode collection being disabled.

Enable this option if inodes are a scarce resource for you, usually because
many small files are stored on the disk. This is a usual scenario for mail
transfer agents and web caches.

=item B<ValuesAbsolute> B<true>|B<false>

Enables or disables reporting of free and used disk space in 1K-blocks.
Defaults to B<true>.

=item B<ValuesPercentage> B<false>|B<true>

Enables or disables reporting of free and used disk space in percentage.
Defaults to B<false>.

This is useful for deploying I<collectd> on the cloud, where machines with
different disk size may exist. Then it is more practical to configure
thresholds based on relative disk size.

=back

=head2 Plugin C<disk>

The C<disk> plugin collects information about the usage of physical disks and
logical disks (partitions). Values collected are the number of octets written
to and read from a disk or partition, the number of read/write operations
issued to the disk and a rather complex "time" it took for these commands to be
issued.

Using the following two options you can ignore some disks or configure the
collection only of specific disks.

=over 4

=item B<Disk> I<Name>

Select the disk I<Name>. Whether it is collected or ignored depends on the
B<IgnoreSelected> setting, see below. As with other plugins that use the
daemon's ignorelist functionality, a string that starts and ends with a slash
is interpreted as a regular expression. Examples:

  Disk "sdd"
  Disk "/hda[34]/"

=item B<IgnoreSelected> B<true>|B<false>

Sets whether selected disks, i.E<nbsp>e. the ones matches by any of the B<Disk>
statements, are ignored or if all other disks are ignored. The behavior
(hopefully) is intuitive: If no B<Disk> option is configured, all disks are
collected. If at least one B<Disk> option is given and no B<IgnoreSelected> or
set to B<false>, B<only> matching disks will be collected. If B<IgnoreSelected>
is set to B<true>, all disks are collected B<except> the ones matched.

=item B<UseBSDName> B<true>|B<false>

Whether to use the device's "BSD Name", on MacE<nbsp>OSE<nbsp>X, instead of the
default major/minor numbers. Requires collectd to be built with Apple's
IOKitLib support.

=item B<UdevNameAttr> I<Attribute>

Attempt to override disk instance name with the value of a specified udev
attribute when built with B<libudev>.  If the attribute is not defined for the
given device, the default name is used. Example:

  UdevNameAttr "DM_NAME"

=back

=head2 Plugin C<dns>

=over 4

=item B<Interface> I<Interface>

The dns plugin uses B<libpcap> to capture dns traffic and analyzes it. This
option sets the interface that should be used. If this option is not set, or
set to "any", the plugin will try to get packets from B<all> interfaces. This
may not work on certain platforms, such as MacE<nbsp>OSE<nbsp>X.

=item B<IgnoreSource> I<IP-address>

Ignore packets that originate from this address.

=item B<SelectNumericQueryTypes> B<true>|B<false>

Enabled by default, collects unknown (and thus presented as numeric only) query types.

=back

=head2 Plugin C<email>

=over 4

=item B<SocketFile> I<Path>

Sets the socket-file which is to be created.

=item B<SocketGroup> I<Group>

If running as root change the group of the UNIX-socket after it has been
created. Defaults to B<collectd>.

=item B<SocketPerms> I<Permissions>

Change the file permissions of the UNIX-socket after it has been created. The
permissions must be given as a numeric, octal value as you would pass to
L<chmod(1)>. Defaults to B<0770>.

=item B<MaxConns> I<Number>

Sets the maximum number of connections that can be handled in parallel. Since
this many threads will be started immediately setting this to a very high
value will waste valuable resources. Defaults to B<5> and will be forced to be
at most B<16384> to prevent typos and dumb mistakes.

=back

=head2 Plugin C<ethstat>

The I<ethstat plugin> collects information about network interface cards (NICs)
by talking directly with the underlying kernel driver using L<ioctl(2)>.

B<Synopsis:>

 <Plugin "ethstat">
   Interface "eth0"
   Map "rx_csum_offload_errors" "if_rx_errors" "checksum_offload"
   Map "multicast" "if_multicast"
 </Plugin>

B<Options:>

=over 4

=item B<Interface> I<Name>

Collect statistical information about interface I<Name>.

=item B<Map> I<Name> I<Type> [I<TypeInstance>]

By default, the plugin will submit values as type C<derive> and I<type
instance> set to I<Name>, the name of the metric as reported by the driver. If
an appropriate B<Map> option exists, the given I<Type> and, optionally,
I<TypeInstance> will be used.

=item B<MappedOnly> B<true>|B<false>

When set to B<true>, only metrics that can be mapped to to a I<type> will be
collected, all other metrics will be ignored. Defaults to B<false>.

=back

=head2 Plugin C<exec>

Please make sure to read L<collectd-exec(5)> before using this plugin. It
contains valuable information on when the executable is executed and the
output that is expected from it.

=over 4

=item B<Exec> I<User>[:[I<Group>]] I<Executable> [I<E<lt>argE<gt>> [I<E<lt>argE<gt>> ...]]

=item B<NotificationExec> I<User>[:[I<Group>]] I<Executable> [I<E<lt>argE<gt>> [I<E<lt>argE<gt>> ...]]

Execute the executable I<Executable> as user I<User>. If the user name is
followed by a colon and a group name, the effective group is set to that group.
The real group and saved-set group will be set to the default group of that
user. If no group is given the effective group ID will be the same as the real
group ID.

Please note that in order to change the user and/or group the daemon needs
superuser privileges. If the daemon is run as an unprivileged user you must
specify the same user/group here. If the daemon is run with superuser
privileges, you must supply a non-root user here.

The executable may be followed by optional arguments that are passed to the
program. Please note that due to the configuration parsing numbers and boolean
values may be changed. If you want to be absolutely sure that something is
passed as-is please enclose it in quotes.

The B<Exec> and B<NotificationExec> statements change the semantics of the
programs executed, i.E<nbsp>e. the data passed to them and the response
expected from them. This is documented in great detail in L<collectd-exec(5)>.

=back

=head2 Plugin C<fhcount>

The C<fhcount> plugin provides statistics about used, unused and total number of
file handles on Linux.

The I<fhcount plugin> provides the following configuration options:

=over 4

=item B<ValuesAbsolute> B<true>|B<false>

Enables or disables reporting of file handles usage in absolute numbers,
e.g. file handles used. Defaults to B<true>.

=item B<ValuesPercentage> B<false>|B<true>

Enables or disables reporting of file handles usage in percentages, e.g.
percent of file handles used. Defaults to B<false>.

=back

=head2 Plugin C<filecount>

The C<filecount> plugin counts the number of files in a certain directory (and
its subdirectories) and their combined size. The configuration is very straight
forward:

  <Plugin "filecount">
    <Directory "/var/qmail/queue/mess">
      Instance "qmail-message"
    </Directory>
    <Directory "/var/qmail/queue/todo">
      Instance "qmail-todo"
    </Directory>
    <Directory "/var/lib/php5">
      Instance "php5-sessions"
      Name "sess_*"
    </Directory>
  </Plugin>

The example above counts the number of files in QMail's queue directories and
the number of PHP5 sessions. Jfiy: The "todo" queue holds the messages that
QMail has not yet looked at, the "message" queue holds the messages that were
classified into "local" and "remote".

As you can see, the configuration consists of one or more C<Directory> blocks,
each of which specifies a directory in which to count the files. Within those
blocks, the following options are recognized:

=over 4

=item B<Instance> I<Instance>

Sets the plugin instance to I<Instance>. That instance name must be unique, but
it's your responsibility, the plugin doesn't check for that. If not given, the
instance is set to the directory name with all slashes replaced by underscores
and all leading underscores removed.

=item B<Name> I<Pattern>

Only count files that match I<Pattern>, where I<Pattern> is a shell-like
wildcard as understood by L<fnmatch(3)>. Only the B<filename> is checked
against the pattern, not the entire path. In case this makes it easier for you:
This option has been named after the B<-name> parameter to L<find(1)>.

=item B<MTime> I<Age>

Count only files of a specific age: If I<Age> is greater than zero, only files
that haven't been touched in the last I<Age> seconds are counted. If I<Age> is
a negative number, this is inversed. For example, if B<-60> is specified, only
files that have been modified in the last minute will be counted.

The number can also be followed by a "multiplier" to easily specify a larger
timespan. When given in this notation, the argument must in quoted, i.E<nbsp>e.
must be passed as string. So the B<-60> could also be written as B<"-1m"> (one
minute). Valid multipliers are C<s> (second), C<m> (minute), C<h> (hour), C<d>
(day), C<w> (week), and C<y> (year). There is no "month" multiplier. You can
also specify fractional numbers, e.E<nbsp>g. B<"0.5d"> is identical to
B<"12h">.

=item B<Size> I<Size>

Count only files of a specific size. When I<Size> is a positive number, only
files that are at least this big are counted. If I<Size> is a negative number,
this is inversed, i.E<nbsp>e. only files smaller than the absolute value of
I<Size> are counted.

As with the B<MTime> option, a "multiplier" may be added. For a detailed
description see above. Valid multipliers here are C<b> (byte), C<k> (kilobyte),
C<m> (megabyte), C<g> (gigabyte), C<t> (terabyte), and C<p> (petabyte). Please
note that there are 1000 bytes in a kilobyte, not 1024.

=item B<Recursive> I<true>|I<false>

Controls whether or not to recurse into subdirectories. Enabled by default.

=item B<IncludeHidden> I<true>|I<false>

Controls whether or not to include "hidden" files and directories in the count.
"Hidden" files and directories are those, whose name begins with a dot.
Defaults to I<false>, i.e. by default hidden files and directories are ignored.

=back

=head2 Plugin C<GenericJMX>

The I<GenericJMX plugin> is written in I<Java> and therefore documented in
L<collectd-java(5)>.

=head2 Plugin C<gmond>

The I<gmond> plugin received the multicast traffic sent by B<gmond>, the
statistics collection daemon of Ganglia. Mappings for the standard "metrics"
are built-in, custom mappings may be added via B<Metric> blocks, see below.

Synopsis:

 <Plugin "gmond">
   MCReceiveFrom "239.2.11.71" "8649"
   <Metric "swap_total">
     Type "swap"
     TypeInstance "total"
     DataSource "value"
   </Metric>
   <Metric "swap_free">
     Type "swap"
     TypeInstance "free"
     DataSource "value"
   </Metric>
 </Plugin>

The following metrics are built-in:

=over 4

=item *

load_one, load_five, load_fifteen

=item *

cpu_user, cpu_system, cpu_idle, cpu_nice, cpu_wio

=item *

mem_free, mem_shared, mem_buffers, mem_cached, mem_total

=item *

bytes_in, bytes_out

=item *

pkts_in, pkts_out

=back

Available configuration options:

=over 4

=item B<MCReceiveFrom> I<MCGroup> [I<Port>]

Sets sets the multicast group and UDP port to which to subscribe.

Default: B<239.2.11.71>E<nbsp>/E<nbsp>B<8649>

=item E<lt>B<Metric> I<Name>E<gt>

These blocks add a new metric conversion to the internal table. I<Name>, the
string argument to the B<Metric> block, is the metric name as used by Ganglia.

=over 4

=item B<Type> I<Type>

Type to map this metric to. Required.

=item B<TypeInstance> I<Instance>

Type-instance to use. Optional.

=item B<DataSource> I<Name>

Data source to map this metric to. If the configured type has exactly one data
source, this is optional. Otherwise the option is required.

=back

=back

=head2 Plugin C<hddtemp>

To get values from B<hddtemp> collectd connects to B<localhost> (127.0.0.1),
port B<7634/tcp>. The B<Host> and B<Port> options can be used to change these
default values, see below. C<hddtemp> has to be running to work correctly. If
C<hddtemp> is not running timeouts may appear which may interfere with other
statistics..

The B<hddtemp> homepage can be found at
L<http://www.guzu.net/linux/hddtemp.php>.

=over 4

=item B<Host> I<Hostname>

Hostname to connect to. Defaults to B<127.0.0.1>.

=item B<Port> I<Port>

TCP-Port to connect to. Defaults to B<7634>.

=back

=head2 Plugin C<interface>

=over 4

=item B<Interface> I<Interface>

Select this interface. By default these interfaces will then be collected. For
a more detailed description see B<IgnoreSelected> below.

=item B<IgnoreSelected> I<true>|I<false>

If no configuration if given, the B<traffic>-plugin will collect data from
all interfaces. This may not be practical, especially for loopback- and
similar interfaces. Thus, you can use the B<Interface>-option to pick the
interfaces you're interested in. Sometimes, however, it's easier/preferred
to collect all interfaces I<except> a few ones. This option enables you to
do that: By setting B<IgnoreSelected> to I<true> the effect of
B<Interface> is inverted: All selected interfaces are ignored and all
other interfaces are collected.

<<<<<<< HEAD
=item B<UniqueName> I<true>|I<false>

Interface name is not unique on Solaris (KSTAT), interface name is unique 
only within a module/instance. Following tuple is considered unique: 
   (ks_module, ks_instance, ks_name)
If this option is set to true, interface name contains above three fields
separated by an underscore. For more info on KSTAT, visit
L<http://docs.oracle.com/cd/E23824_01/html/821-1468/kstat-3kstat.html#REFMAN3Ekstat-3kstat>

This option is only available on Solaris.
=======
It is possible to use regular expressions to match interface names, if the
name is surrounded by I</.../> and collectd was compiled with support for
regexps. This is useful if there's a need to collect (or ignore) data
for a group of interfaces that are similarly named, without the need to
explicitly list all of them (especially useful if the list is dynamic).
Example:

 Interface "lo"
 Interface "/^veth/"
 Interface "/^tun[0-9]+/"
 IgnoreSelected "true"

This will ignore the loopback interface, all interfaces with names starting
with I<veth> and all interfaces with names starting with I<tun> followed by
at least one digit.

>>>>>>> 218c5712

=back

=head2 Plugin C<ipmi>

=over 4

=item B<Sensor> I<Sensor>

Selects sensors to collect or to ignore, depending on B<IgnoreSelected>.

=item B<IgnoreSelected> I<true>|I<false>

If no configuration if given, the B<ipmi> plugin will collect data from all
sensors found of type "temperature", "voltage", "current" and "fanspeed".
This option enables you to do that: By setting B<IgnoreSelected> to I<true>
the effect of B<Sensor> is inverted: All selected sensors are ignored and
all other sensors are collected.

=item B<NotifySensorAdd> I<true>|I<false>

If a sensor appears after initialization time of a minute a notification
is sent.

=item B<NotifySensorRemove> I<true>|I<false>

If a sensor disappears a notification is sent.

=item B<NotifySensorNotPresent> I<true>|I<false>

If you have for example dual power supply and one of them is (un)plugged then
a notification is sent.

=back

=head2 Plugin C<iptables>

=over 4

=item B<Chain> I<Table> I<Chain> [I<Comment|Number> [I<Name>]]

=item B<Chain6> I<Table> I<Chain> [I<Comment|Number> [I<Name>]]

Select the iptables/ip6tables filter rules to count packets and bytes from.

If only I<Table> and I<Chain> are given, this plugin will collect the counters
of all rules which have a comment-match. The comment is then used as
type-instance.

If I<Comment> or I<Number> is given, only the rule with the matching comment or
the I<n>th rule will be collected. Again, the comment (or the number) will be
used as the type-instance.

If I<Name> is supplied, it will be used as the type-instance instead of the
comment or the number.

=back

=head2 Plugin C<irq>

=over 4

=item B<Irq> I<Irq>

Select this irq. By default these irqs will then be collected. For a more
detailed description see B<IgnoreSelected> below.

=item B<IgnoreSelected> I<true>|I<false>

If no configuration if given, the B<irq>-plugin will collect data from all
irqs. This may not be practical, especially if no interrupts happen. Thus, you
can use the B<Irq>-option to pick the interrupt you're interested in.
Sometimes, however, it's easier/preferred to collect all interrupts I<except> a
few ones. This option enables you to do that: By setting B<IgnoreSelected> to
I<true> the effect of B<Irq> is inverted: All selected interrupts are ignored
and all other interrupts are collected.

=back

=head2 Plugin C<java>

The I<Java> plugin makes it possible to write extensions for collectd in Java.
This section only discusses the syntax and semantic of the configuration
options. For more in-depth information on the I<Java> plugin, please read
L<collectd-java(5)>.

Synopsis:

 <Plugin "java">
   JVMArg "-verbose:jni"
   JVMArg "-Djava.class.path=/opt/collectd/lib/collectd/bindings/java"
   LoadPlugin "org.collectd.java.Foobar"
   <Plugin "org.collectd.java.Foobar">
     # To be parsed by the plugin
   </Plugin>
 </Plugin>

Available configuration options:

=over 4

=item B<JVMArg> I<Argument>

Argument that is to be passed to the I<Java Virtual Machine> (JVM). This works
exactly the way the arguments to the I<java> binary on the command line work.
Execute C<javaE<nbsp>--help> for details.

Please note that B<all> these options must appear B<before> (i.E<nbsp>e. above)
any other options! When another option is found, the JVM will be started and
later options will have to be ignored!

=item B<LoadPlugin> I<JavaClass>

Instantiates a new I<JavaClass> object. The constructor of this object very
likely then registers one or more callback methods with the server.

See L<collectd-java(5)> for details.

When the first such option is found, the virtual machine (JVM) is created. This
means that all B<JVMArg> options must appear before (i.E<nbsp>e. above) all
B<LoadPlugin> options!

=item B<Plugin> I<Name>

The entire block is passed to the Java plugin as an
I<org.collectd.api.OConfigItem> object.

For this to work, the plugin has to register a configuration callback first,
see L<collectd-java(5)/"config callback">. This means, that the B<Plugin> block
must appear after the appropriate B<LoadPlugin> block. Also note, that I<Name>
depends on the (Java) plugin registering the callback and is completely
independent from the I<JavaClass> argument passed to B<LoadPlugin>.

=back

=head2 Plugin C<load>

The I<Load plugin> collects the system load. These numbers give a rough overview
over the utilization of a machine. The system load is defined as the number of
runnable tasks in the run-queue and is provided by many operating systems as a
one, five or fifteen minute average.

The following configuration options are available:

=over 4

=item B<ReportRelative> B<false>|B<true>

When enabled, system load divided by number of available CPU cores is reported
for intervals 1 min, 5 min and 15 min. Defaults to false.

=back


=head2 Plugin C<logfile>

=over 4

=item B<LogLevel> B<debug|info|notice|warning|err>

Sets the log-level. If, for example, set to B<notice>, then all events with
severity B<notice>, B<warning>, or B<err> will be written to the logfile.

Please note that B<debug> is only available if collectd has been compiled with
debugging support.

=item B<File> I<File>

Sets the file to write log messages to. The special strings B<stdout> and
B<stderr> can be used to write to the standard output and standard error
channels, respectively. This, of course, only makes much sense when I<collectd>
is running in foreground- or non-daemon-mode.

=item B<Timestamp> B<true>|B<false>

Prefix all lines printed by the current time. Defaults to B<true>.

=item B<PrintSeverity> B<true>|B<false>

When enabled, all lines are prefixed by the severity of the log message, for
example "warning". Defaults to B<false>.

=back

B<Note>: There is no need to notify the daemon after moving or removing the
log file (e.E<nbsp>g. when rotating the logs). The plugin reopens the file
for each line it writes.

=head2 Plugin C<log_logstash>

The I<log logstash plugin> behaves like the logfile plugin but formats
messages as JSON events for logstash to parse and input.

=over 4

=item B<LogLevel> B<debug|info|notice|warning|err>

Sets the log-level. If, for example, set to B<notice>, then all events with
severity B<notice>, B<warning>, or B<err> will be written to the logfile.

Please note that B<debug> is only available if collectd has been compiled with
debugging support.

=item B<File> I<File>

Sets the file to write log messages to. The special strings B<stdout> and
B<stderr> can be used to write to the standard output and standard error
channels, respectively. This, of course, only makes much sense when I<collectd>
is running in foreground- or non-daemon-mode.

=back

B<Note>: There is no need to notify the daemon after moving or removing the
log file (e.E<nbsp>g. when rotating the logs). The plugin reopens the file
for each line it writes.

=head2 Plugin C<lpar>

The I<LPAR plugin> reads CPU statistics of I<Logical Partitions>, a
virtualization technique for IBM POWER processors. It takes into account CPU
time stolen from or donated to a partition, in addition to the usual user,
system, I/O statistics.

The following configuration options are available:

=over 4

=item B<CpuPoolStats> B<false>|B<true>

When enabled, statistics about the processor pool are read, too. The partition
needs to have pool authority in order to be able to acquire this information.
Defaults to false.

=item B<ReportBySerial> B<false>|B<true>

If enabled, the serial of the physical machine the partition is currently
running on is reported as I<hostname> and the logical hostname of the machine
is reported in the I<plugin instance>. Otherwise, the logical hostname will be
used (just like other plugins) and the I<plugin instance> will be empty.
Defaults to false.

=back

=head2 Plugin C<mbmon>

The C<mbmon plugin> uses mbmon to retrieve temperature, voltage, etc.

Be default collectd connects to B<localhost> (127.0.0.1), port B<411/tcp>. The
B<Host> and B<Port> options can be used to change these values, see below.
C<mbmon> has to be running to work correctly. If C<mbmon> is not running
timeouts may appear which may interfere with other statistics..

C<mbmon> must be run with the -r option ("print TAG and Value format");
Debian's F</etc/init.d/mbmon> script already does this, other people
will need to ensure that this is the case.

=over 4

=item B<Host> I<Hostname>

Hostname to connect to. Defaults to B<127.0.0.1>.

=item B<Port> I<Port>

TCP-Port to connect to. Defaults to B<411>.

=back

=head2 Plugin C<md>

The C<md plugin> collects information from Linux Software-RAID devices (md).

All reported values are of the type C<md_disks>. Reported type instances are
I<active>, I<failed> (present but not operational), I<spare> (hot stand-by) and
I<missing> (physically absent) disks.

=over 4

=item B<Device> I<Device>

Select md devices based on device name. The I<device name> is the basename of
the device, i.e. the name of the block device without the leading C</dev/>.
See B<IgnoreSelected> for more details.

=item B<IgnoreSelected> B<true>|B<false>

Invert device selection: If set to B<true>, all md devices B<except> those
listed using B<Device> are collected. If B<false> (the default), only those
listed are collected. If no configuration is given, the B<md> plugin will
collect data from all md devices.

=back

=head2 Plugin C<memcachec>

The C<memcachec plugin> connects to a memcached server, queries one or more
given I<pages> and parses the returned data according to user specification.
The I<matches> used are the same as the matches used in the C<curl> and C<tail>
plugins.

In order to talk to the memcached server, this plugin uses the I<libmemcached>
library. Please note that there is another library with a very similar name,
libmemcache (notice the missing `d'), which is not applicable.

Synopsis of the configuration:

 <Plugin "memcachec">
   <Page "plugin_instance">
     Server "localhost"
     Key "page_key"
     <Match>
       Regex "(\\d+) bytes sent"
       DSType CounterAdd
       Type "ipt_octets"
       Instance "type_instance"
     </Match>
   </Page>
 </Plugin>

The configuration options are:

=over 4

=item E<lt>B<Page> I<Name>E<gt>

Each B<Page> block defines one I<page> to be queried from the memcached server.
The block requires one string argument which is used as I<plugin instance>.

=item B<Server> I<Address>

Sets the server address to connect to when querying the page. Must be inside a
B<Page> block.

=item B<Key> I<Key>

When connected to the memcached server, asks for the page I<Key>.

=item E<lt>B<Match>E<gt>

Match blocks define which strings to look for and how matches substrings are
interpreted. For a description of match blocks, please see L<"Plugin tail">.

=back

=head2 Plugin C<memcached>

The B<memcached plugin> connects to a memcached server and queries statistics
about cache utilization, memory and bandwidth used.
L<http://www.danga.com/memcached/>

 <Plugin "memcached">
   <Instance "name">
     Host "memcache.example.com"
     Port 11211
   </Instance>
 </Plugin>

The plugin configuration consists of one or more B<Instance> blocks which
specify one I<memcached> connection each. Within the B<Instance> blocks, the
following options are allowed:

=over 4

=item B<Host> I<Hostname>

Hostname to connect to. Defaults to B<127.0.0.1>.

=item B<Port> I<Port>

TCP-Port to connect to. Defaults to B<11211>.

=item B<Socket> I<Path>

Connect to I<memcached> using the UNIX domain socket at I<Path>. If this
setting is given, the B<Host> and B<Port> settings are ignored.

=back

=head2 Plugin C<mic>

The B<mic plugin> gathers CPU statistics, memory usage and temperatures from
Intel's Many Integrated Core (MIC) systems.

B<Synopsis:>

 <Plugin mic>
   ShowCPU true
   ShowCPUCores true
   ShowMemory true

   ShowTemperatures true
   Temperature vddg
   Temperature vddq
   IgnoreSelectedTemperature true

   ShowPower true
   Power total0
   Power total1
   IgnoreSelectedPower true
 </Plugin>

The following options are valid inside the B<PluginE<nbsp>mic> block:

=over 4

=item B<ShowCPU> B<true>|B<false>

If enabled (the default) a sum of the CPU usage across all cores is reported.

=item B<ShowCPUCores> B<true>|B<false>

If enabled (the default) per-core CPU usage is reported.

=item B<ShowMemory> B<true>|B<false>

If enabled (the default) the physical memory usage of the MIC system is
reported.

=item B<ShowTemperatures> B<true>|B<false>

If enabled (the default) various temperatures of the MIC system are reported.

=item B<Temperature> I<Name>

This option controls which temperatures are being reported. Whether matching
temperatures are being ignored or I<only> matching temperatures are reported
depends on the B<IgnoreSelectedTemperature> setting below. By default I<all>
temperatures are reported.

=item B<IgnoreSelectedTemperature> B<false>|B<true>

Controls the behavior of the B<Temperature> setting above. If set to B<false>
(the default) only temperatures matching a B<Temperature> option are reported
or, if no B<Temperature> option is specified, all temperatures are reported. If
set to B<true>, matching temperatures are I<ignored> and all other temperatures
are reported.

Known temperature names are:

=over 4

=item die

Die of the CPU

=item devmem

Device Memory

=item fin

Fan In

=item fout

Fan Out

=item vccp

Voltage ccp

=item vddg

Voltage ddg

=item vddq

Voltage ddq

=back

=item B<ShowPower> B<true>|B<false>

If enabled (the default) various temperatures of the MIC system are reported.

=item B<Power> I<Name>

This option controls which power readings are being reported. Whether matching
power readings are being ignored or I<only> matching power readings are reported
depends on the B<IgnoreSelectedPower> setting below. By default I<all>
power readings are reported.

=item B<IgnoreSelectedPower> B<false>|B<true>

Controls the behavior of the B<Power> setting above. If set to B<false>
(the default) only power readings matching a B<Power> option are reported
or, if no B<Power> option is specified, all power readings are reported. If
set to B<true>, matching power readings are I<ignored> and all other power readings
are reported.

Known power names are:

=over 4

=item total0

Total power utilization averaged over Time Window 0 (uWatts).

=item total1

Total power utilization averaged over Time Window 0 (uWatts).

=item inst

Instantaneous power (uWatts).

=item imax

Max instantaneous power (uWatts).

=item pcie

PCI-E connector power (uWatts).

=item c2x3

2x3 connector power (uWatts).

=item c2x4

2x4 connector power (uWatts).

=item vccp

Core rail (uVolts).

=item vddg

Uncore rail (uVolts).

=item vddq

Memory subsystem rail (uVolts).

=back

=back

=head2 Plugin C<memory>

The I<memory plugin> provides the following configuration options:

=over 4

=item B<ValuesAbsolute> B<true>|B<false>

Enables or disables reporting of physical memory usage in absolute numbers,
i.e. bytes. Defaults to B<true>.

=item B<ValuesPercentage> B<false>|B<true>

Enables or disables reporting of physical memory usage in percentages, e.g.
percent of physical memory used. Defaults to B<false>.

This is useful for deploying I<collectd> in a heterogeneous environment in
which the sizes of physical memory vary.

=back

=head2 Plugin C<modbus>

The B<modbus plugin> connects to a Modbus "slave" via Modbus/TCP or Modbus/RTU and
reads register values. It supports reading single registers (unsigned 16E<nbsp>bit
values), large integer values (unsigned 32E<nbsp>bit values) and floating point
values (two registers interpreted as IEEE floats in big endian notation).

B<Synopsis:>

 <Data "voltage-input-1">
   RegisterBase 0
   RegisterType float
   RegisterCmd ReadHolding
   Type voltage
   Instance "input-1"
 </Data>

 <Data "voltage-input-2">
   RegisterBase 2
   RegisterType float
   RegisterCmd ReadHolding
   Type voltage
   Instance "input-2"
 </Data>

 <Data "supply-temperature-1">
   RegisterBase 0
   RegisterType Int16
   RegisterCmd ReadHolding
   Type temperature
   Instance "temp-1"
 </Data>

 <Host "modbus.example.com">
   Address "192.168.0.42"
   Port    "502"
   Interval 60

   <Slave 1>
     Instance "power-supply"
     Collect  "voltage-input-1"
     Collect  "voltage-input-2"
   </Slave>
 </Host>

 <Host "localhost">
   Device "/dev/ttyUSB0"
   Baudrate 38400
   Interval 20

   <Slave 1>
     Instance "temperature"
     Collect  "supply-temperature-1"
   </Slave>
 </Host>

=over 4

=item E<lt>B<Data> I<Name>E<gt> blocks

Data blocks define a mapping between register numbers and the "types" used by
I<collectd>.

Within E<lt>DataE<nbsp>/E<gt> blocks, the following options are allowed:

=over 4

=item B<RegisterBase> I<Number>

Configures the base register to read from the device. If the option
B<RegisterType> has been set to B<Uint32> or B<Float>, this and the next
register will be read (the register number is increased by one).

=item B<RegisterType> B<Int16>|B<Int32>|B<Uint16>|B<Uint32>|B<Float>

Specifies what kind of data is returned by the device. If the type is B<Int32>,
B<Uint32> or B<Float>, two 16E<nbsp>bit registers will be read and the data is
combined into one value. Defaults to B<Uint16>.

=item B<RegisterCmd> B<ReadHolding>|B<ReadInput>

Specifies register type to be collected from device. Works only with libmodbus
2.9.2 or higher. Defaults to B<ReadHolding>.

=item B<Type> I<Type>

Specifies the "type" (data set) to use when dispatching the value to
I<collectd>. Currently, only data sets with exactly one data source are
supported.

=item B<Instance> I<Instance>

Sets the type instance to use when dispatching the value to I<collectd>. If
unset, an empty string (no type instance) is used.

=back

=item E<lt>B<Host> I<Name>E<gt> blocks

Host blocks are used to specify to which hosts to connect and what data to read
from their "slaves". The string argument I<Name> is used as hostname when
dispatching the values to I<collectd>.

Within E<lt>HostE<nbsp>/E<gt> blocks, the following options are allowed:

=over 4

=item B<Address> I<Hostname>

For Modbus/TCP, specifies the node name (the actual network address) used to
connect to the host. This may be an IP address or a hostname. Please note that
the used I<libmodbus> library only supports IPv4 at the moment.

=item B<Port> I<Service>

for Modbus/TCP, specifies the port used to connect to the host. The port can
either be given as a number or as a service name. Please note that the
I<Service> argument must be a string, even if ports are given in their numerical
form. Defaults to "502".

=item B<Device> I<Devicenode>

For Modbus/RTU, specifies the path to the serial device being used.

=item B<Baudrate> I<Baudrate>

For Modbus/RTU, specifies the baud rate of the serial device.
Note, connections currently support only 8/N/1.

=item B<Interval> I<Interval>

Sets the interval (in seconds) in which the values will be collected from this
host. By default the global B<Interval> setting will be used.

=item E<lt>B<Slave> I<ID>E<gt>

Over each connection, multiple Modbus devices may be reached. The slave ID
is used to specify which device should be addressed. For each device you want
to query, one B<Slave> block must be given.

Within E<lt>SlaveE<nbsp>/E<gt> blocks, the following options are allowed:

=over 4

=item B<Instance> I<Instance>

Specify the plugin instance to use when dispatching the values to I<collectd>.
By default "slave_I<ID>" is used.

=item B<Collect> I<DataName>

Specifies which data to retrieve from the device. I<DataName> must be the same
string as the I<Name> argument passed to a B<Data> block. You can specify this
option multiple times to collect more than one value from a slave. At least one
B<Collect> option is mandatory.

=back

=back

=back

=head2 Plugin C<mqtt>

The I<MQTT plugin> can send metrics to MQTT (B<Publish> blocks) and receive
values from MQTT (B<Subscribe> blocks).

B<Synopsis:>

 <Plugin mqtt>
   <Publish "name">
     Host "mqtt.example.com"
     Prefix "collectd"
   </Publish>
   <Subscribe "name">
     Host "mqtt.example.com"
     Topic "collectd/#"
   </Subscribe>
 </Plugin>

The plugin's configuration is in B<Publish> and/or B<Subscribe> blocks,
configuring the sending and receiving direction respectively. The plugin will
register a write callback named C<mqtt/I<name>> where I<name> is the string
argument given to the B<Publish> block. Both types of blocks share many but not
all of the following options. If an option is valid in only one of the blocks,
it will be mentioned explicitly.

B<Options:>

=over 4

=item B<Host> I<Hostname>

Hostname of the MQTT broker to connect to.

=item B<Port> I<Service>

Port number or service name of the MQTT broker to connect to.

=item B<User> I<UserName>

Username used when authenticating to the MQTT broker.

=item B<Password> I<Password>

Password used when authenticating to the MQTT broker.

=item B<ClientId> I<ClientId>

MQTT client ID to use. Defaults to the hostname used by I<collectd>.

=item B<QoS> [B<0>-B<2>]

Sets the I<Quality of Service>, with the values C<0>, C<1> and C<2> meaning:

=over 4

=item B<0>

At most once

=item B<1>

At least once

=item B<2>

Exactly once

=back

In B<Publish> blocks, this option determines the QoS flag set on outgoing
messages and defaults to B<0>. In B<Subscribe> blocks, determines the maximum
QoS setting the client is going to accept and defaults to B<2>. If the QoS flag
on a message is larger than the maximum accepted QoS of a subscriber, the
message's QoS will be downgraded.

=item B<Prefix> I<Prefix> (Publish only)

This plugin will use one topic per I<value list> which will looks like a path.
I<Prefix> is used as the first path element and defaults to B<collectd>.

An example topic name would be:

 collectd/cpu-0/cpu-user

=item B<Retain> B<false>|B<true> (Publish only)

Controls whether the MQTT broker will retain (keep a copy of) the last message
sent to each topic and deliver it to new subscribers. Defaults to B<false>.

=item B<StoreRates> B<true>|B<false> (Publish only)

Controls whether C<DERIVE> and C<COUNTER> metrics are converted to a I<rate>
before sending. Defaults to B<true>.

=item B<CleanSession> B<true>|B<false> (Subscribe only)

Controls whether the MQTT "cleans" the session up after the subscriber
disconnects or if it maintains the subscriber's subscriptions and all messages
that arrive while the subscriber is disconnected. Defaults to B<true>.

=item B<Topic> I<TopicName> (Subscribe only)

Configures the topic(s) to subscribe to. You can use the single level C<+> and
multi level C<#> wildcards. Defaults to B<collectd/#>, i.e. all topics beneath
the B<collectd> branch.

=item B<CACert> I<file>

Path to the PEM-encoded CA certificate file. Setting this option enables TLS
communication with the MQTT broker, and as such, B<Port> should be the TLS-enabled
port of the MQTT broker.
A valid TLS configuration requires B<CACert>, B<CertificateFile> and B<CertificateKeyFile>.

=item B<CertificateFile> I<file>

Path to the PEM-encoded certificate file to use as client certificate when
connecting to the MQTT broker.
A valid TLS configuration requires B<CACert>, B<CertificateFile> and B<CertificateKeyFile>.

=item B<CertificateKeyFile> I<file>

Path to the unencrypted PEM-encoded key file corresponding to B<CertificateFile>.
A valid TLS configuration requires B<CACert>, B<CertificateFile> and B<CertificateKeyFile>.

=item B<TLSProtocol> I<protocol>

If configured, this specifies the string protocol version (e.g. C<tlsv1>,
C<tlsv1.2>) to use for the TLS connection to the broker. If not set a default
version is used which depends on the version of OpenSSL the Mosquitto library
was linked against.

=item B<CipherSuite> I<ciphersuite>

A string describing the ciphers available for use. See L<ciphers(1)> and the
C<openssl ciphers> utility for more information. If unset, the default ciphers
will be used.


=back

=head2 Plugin C<mysql>

The C<mysql plugin> requires B<mysqlclient> to be installed. It connects to
one or more databases when started and keeps the connection up as long as
possible. When the connection is interrupted for whatever reason it will try
to re-connect. The plugin will complain loudly in case anything goes wrong.

This plugin issues the MySQL C<SHOW STATUS> / C<SHOW GLOBAL STATUS> command
and collects information about MySQL network traffic, executed statements,
requests, the query cache and threads by evaluating the
C<Bytes_{received,sent}>, C<Com_*>, C<Handler_*>, C<Qcache_*> and C<Threads_*>
return values. Please refer to the B<MySQL reference manual>, I<5.1.6. Server
Status Variables> for an explanation of these values.

Optionally, master and slave statistics may be collected in a MySQL
replication setup. In that case, information about the synchronization state
of the nodes are collected by evaluating the C<Position> return value of the
C<SHOW MASTER STATUS> command and the C<Seconds_Behind_Master>,
C<Read_Master_Log_Pos> and C<Exec_Master_Log_Pos> return values of the
C<SHOW SLAVE STATUS> command. See the B<MySQL reference manual>,
I<12.5.5.21 SHOW MASTER STATUS Syntax> and
I<12.5.5.31 SHOW SLAVE STATUS Syntax> for details.

Synopsis:

  <Plugin mysql>
    <Database foo>
      Host "hostname"
      User "username"
      Password "password"
      Port "3306"
      MasterStats true
      ConnectTimeout 10
    </Database>

    <Database bar>
      Alias "squeeze"
      Host "localhost"
      Socket "/var/run/mysql/mysqld.sock"
      SlaveStats true
      SlaveNotifications true
    </Database>
  </Plugin>

A B<Database> block defines one connection to a MySQL database. It accepts a
single argument which specifies the name of the database. None of the other
options are required. MySQL will use default values as documented in the
section "mysql_real_connect()" in the B<MySQL reference manual>.

=over 4

=item B<Alias> I<Alias>

Alias to use as sender instead of hostname when reporting. This may be useful
when having cryptic hostnames.

=item B<Host> I<Hostname>

Hostname of the database server. Defaults to B<localhost>.

=item B<User> I<Username>

Username to use when connecting to the database. The user does not have to be
granted any privileges (which is synonym to granting the C<USAGE> privilege),
unless you want to collectd replication statistics (see B<MasterStats> and
B<SlaveStats> below). In this case, the user needs the C<REPLICATION CLIENT>
(or C<SUPER>) privileges. Else, any existing MySQL user will do.

=item B<Password> I<Password>

Password needed to log into the database.

=item B<Database> I<Database>

Select this database. Defaults to I<no database> which is a perfectly reasonable
option for what this plugin does.

=item B<Port> I<Port>

TCP-port to connect to. The port must be specified in its numeric form, but it
must be passed as a string nonetheless. For example:

  Port "3306"

If B<Host> is set to B<localhost> (the default), this setting has no effect.
See the documentation for the C<mysql_real_connect> function for details.

=item B<Socket> I<Socket>

Specifies the path to the UNIX domain socket of the MySQL server. This option
only has any effect, if B<Host> is set to B<localhost> (the default).
Otherwise, use the B<Port> option above. See the documentation for the
C<mysql_real_connect> function for details.

=item B<InnodbStats> I<true|false>

If enabled, metrics about the InnoDB storage engine are collected.
Disabled by default.

=item B<MasterStats> I<true|false>

=item B<SlaveStats> I<true|false>

Enable the collection of master / slave statistics in a replication setup. In
order to be able to get access to these statistics, the user needs special
privileges. See the B<User> documentation above. Defaults to B<false>.

=item B<SlaveNotifications> I<true|false>

If enabled, the plugin sends a notification if the replication slave I/O and /
or SQL threads are not running. Defaults to B<false>.

=item B<ConnectTimeout> I<Seconds>

Sets the connect timeout for the MySQL client.

=back

=head2 Plugin C<netapp>

The netapp plugin can collect various performance and capacity information
from a NetApp filer using the NetApp API.

Please note that NetApp has a wide line of products and a lot of different
software versions for each of these products. This plugin was developed for a
NetApp FAS3040 running OnTap 7.2.3P8 and tested on FAS2050 7.3.1.1L1,
FAS3140 7.2.5.1 and FAS3020 7.2.4P9. It I<should> work for most combinations of
model and software version but it is very hard to test this.
If you have used this plugin with other models and/or software version, feel
free to send us a mail to tell us about the results, even if it's just a short
"It works".

To collect these data collectd will log in to the NetApp via HTTP(S) and HTTP
basic authentication.

B<Do not use a regular user for this!> Create a special collectd user with just
the minimum of capabilities needed. The user only needs the "login-http-admin"
capability as well as a few more depending on which data will be collected.
Required capabilities are documented below.

=head3 Synopsis

 <Plugin "netapp">
   <Host "netapp1.example.com">
    Protocol      "https"
    Address       "10.0.0.1"
    Port          443
    User          "username"
    Password      "aef4Aebe"
    Interval      30

    <WAFL>
      Interval 30
      GetNameCache   true
      GetDirCache    true
      GetBufferCache true
      GetInodeCache  true
    </WAFL>

    <Disks>
      Interval 30
      GetBusy true
    </Disks>

    <VolumePerf>
      Interval 30
      GetIO      "volume0"
      IgnoreSelectedIO      false
      GetOps     "volume0"
      IgnoreSelectedOps     false
      GetLatency "volume0"
      IgnoreSelectedLatency false
    </VolumePerf>

    <VolumeUsage>
      Interval 30
      GetCapacity "vol0"
      GetCapacity "vol1"
      IgnoreSelectedCapacity false
      GetSnapshot "vol1"
      GetSnapshot "vol3"
      IgnoreSelectedSnapshot false
    </VolumeUsage>

    <Quota>
      Interval 60
    </Quota>

    <Snapvault>
      Interval 30
    </Snapvault>

    <System>
      Interval 30
      GetCPULoad     true
      GetInterfaces  true
      GetDiskOps     true
      GetDiskIO      true
    </System>

    <VFiler vfilerA>
      Interval 60

      SnapVault true
      # ...
    </VFiler>
   </Host>
 </Plugin>

The netapp plugin accepts the following configuration options:

=over 4

=item B<Host> I<Name>

A host block defines one NetApp filer. It will appear in collectd with the name
you specify here which does not have to be its real name nor its hostname (see
the B<Address> option below).

=item B<VFiler> I<Name>

A B<VFiler> block may only be used inside a host block. It accepts all the
same options as the B<Host> block (except for cascaded B<VFiler> blocks) and
will execute all NetApp API commands in the context of the specified
VFiler(R). It will appear in collectd with the name you specify here which
does not have to be its real name. The VFiler name may be specified using the
B<VFilerName> option. If this is not specified, it will default to the name
you specify here.

The VFiler block inherits all connection related settings from the surrounding
B<Host> block (which appear before the B<VFiler> block) but they may be
overwritten inside the B<VFiler> block.

This feature is useful, for example, when using a VFiler as SnapVault target
(supported since OnTap 8.1). In that case, the SnapVault statistics are not
available in the host filer (vfiler0) but only in the respective VFiler
context.

=item B<Protocol> B<httpd>|B<http>

The protocol collectd will use to query this host.

Optional

Type: string

Default: https

Valid options: http, https

=item B<Address> I<Address>

The hostname or IP address of the host.

Optional

Type: string

Default: The "host" block's name.

=item B<Port> I<Port>

The TCP port to connect to on the host.

Optional

Type: integer

Default: 80 for protocol "http", 443 for protocol "https"

=item B<User> I<User>

=item B<Password> I<Password>

The username and password to use to login to the NetApp.

Mandatory

Type: string

=item B<VFilerName> I<Name>

The name of the VFiler in which context to execute API commands. If not
specified, the name provided to the B<VFiler> block will be used instead.

Optional

Type: string

Default: name of the B<VFiler> block

B<Note:> This option may only be used inside B<VFiler> blocks.

=item B<Interval> I<Interval>

B<TODO>

=back

The following options decide what kind of data will be collected. You can
either use them as a block and fine tune various parameters inside this block,
use them as a single statement to just accept all default values, or omit it to
not collect any data.

The following options are valid inside all blocks:

=over 4

=item B<Interval> I<Seconds>

Collect the respective statistics every I<Seconds> seconds. Defaults to the
host specific setting.

=back

=head3 The System block

This will collect various performance data about the whole system.

B<Note:> To get this data the collectd user needs the
"api-perf-object-get-instances" capability.

=over 4

=item B<Interval> I<Seconds>

Collect disk statistics every I<Seconds> seconds.

=item B<GetCPULoad> B<true>|B<false>

If you set this option to true the current CPU usage will be read. This will be
the average usage between all CPUs in your NetApp without any information about
individual CPUs.

B<Note:> These are the same values that the NetApp CLI command "sysstat"
returns in the "CPU" field.

Optional

Type: boolean

Default: true

Result: Two value lists of type "cpu", and type instances "idle" and "system".

=item B<GetInterfaces> B<true>|B<false>

If you set this option to true the current traffic of the network interfaces
will be read. This will be the total traffic over all interfaces of your NetApp
without any information about individual interfaces.

B<Note:> This is the same values that the NetApp CLI command "sysstat" returns
in the "Net kB/s" field.

B<Or is it?>

Optional

Type: boolean

Default: true

Result: One value list of type "if_octects".

=item B<GetDiskIO> B<true>|B<false>

If you set this option to true the current IO throughput will be read. This
will be the total IO of your NetApp without any information about individual
disks, volumes or aggregates.

B<Note:> This is the same values that the NetApp CLI command "sysstat" returns
in the "DiskE<nbsp>kB/s" field.

Optional

Type: boolean

Default: true

Result: One value list of type "disk_octets".

=item B<GetDiskOps> B<true>|B<false>

If you set this option to true the current number of HTTP, NFS, CIFS, FCP,
iSCSI, etc. operations will be read. This will be the total number of
operations on your NetApp without any information about individual volumes or
aggregates.

B<Note:> These are the same values that the NetApp CLI command "sysstat"
returns in the "NFS", "CIFS", "HTTP", "FCP" and "iSCSI" fields.

Optional

Type: boolean

Default: true

Result: A variable number of value lists of type "disk_ops_complex". Each type
of operation will result in one value list with the name of the operation as
type instance.

=back

=head3 The WAFL block

This will collect various performance data about the WAFL file system. At the
moment this just means cache performance.

B<Note:> To get this data the collectd user needs the
"api-perf-object-get-instances" capability.

B<Note:> The interface to get these values is classified as "Diagnostics" by
NetApp. This means that it is not guaranteed to be stable even between minor
releases.

=over 4

=item B<Interval> I<Seconds>

Collect disk statistics every I<Seconds> seconds.

=item B<GetNameCache> B<true>|B<false>

Optional

Type: boolean

Default: true

Result: One value list of type "cache_ratio" and type instance
"name_cache_hit".

=item B<GetDirCache> B<true>|B<false>

Optional

Type: boolean

Default: true

Result: One value list of type "cache_ratio" and type instance "find_dir_hit".

=item B<GetInodeCache> B<true>|B<false>

Optional

Type: boolean

Default: true

Result: One value list of type "cache_ratio" and type instance
"inode_cache_hit".

=item B<GetBufferCache> B<true>|B<false>

B<Note:> This is the same value that the NetApp CLI command "sysstat" returns
in the "Cache hit" field.

Optional

Type: boolean

Default: true

Result: One value list of type "cache_ratio" and type instance "buf_hash_hit".

=back

=head3 The Disks block

This will collect performance data about the individual disks in the NetApp.

B<Note:> To get this data the collectd user needs the
"api-perf-object-get-instances" capability.

=over 4

=item B<Interval> I<Seconds>

Collect disk statistics every I<Seconds> seconds.

=item B<GetBusy> B<true>|B<false>

If you set this option to true the busy time of all disks will be calculated
and the value of the busiest disk in the system will be written.

B<Note:> This is the same values that the NetApp CLI command "sysstat" returns
in the "Disk util" field. Probably.

Optional

Type: boolean

Default: true

Result: One value list of type "percent" and type instance "disk_busy".

=back

=head3 The VolumePerf block

This will collect various performance data about the individual volumes.

You can select which data to collect about which volume using the following
options. They follow the standard ignorelist semantic.

B<Note:> To get this data the collectd user needs the
I<api-perf-object-get-instances> capability.

=over 4

=item B<Interval> I<Seconds>

Collect volume performance data every I<Seconds> seconds.

=item B<GetIO> I<Volume>

=item B<GetOps> I<Volume>

=item B<GetLatency> I<Volume>

Select the given volume for IO, operations or latency statistics collection.
The argument is the name of the volume without the C</vol/> prefix.

Since the standard ignorelist functionality is used here, you can use a string
starting and ending with a slash to specify regular expression matching: To
match the volumes "vol0", "vol2" and "vol7", you can use this regular
expression:

  GetIO "/^vol[027]$/"

If no regular expression is specified, an exact match is required. Both,
regular and exact matching are case sensitive.

If no volume was specified at all for either of the three options, that data
will be collected for all available volumes.

=item B<IgnoreSelectedIO> B<true>|B<false>

=item B<IgnoreSelectedOps> B<true>|B<false>

=item B<IgnoreSelectedLatency> B<true>|B<false>

When set to B<true>, the volumes selected for IO, operations or latency
statistics collection will be ignored and the data will be collected for all
other volumes.

When set to B<false>, data will only be collected for the specified volumes and
all other volumes will be ignored.

If no volumes have been specified with the above B<Get*> options, all volumes
will be collected regardless of the B<IgnoreSelected*> option.

Defaults to B<false>

=back

=head3 The VolumeUsage block

This will collect capacity data about the individual volumes.

B<Note:> To get this data the collectd user needs the I<api-volume-list-info>
capability.

=over 4

=item B<Interval> I<Seconds>

Collect volume usage statistics every I<Seconds> seconds.

=item B<GetCapacity> I<VolumeName>

The current capacity of the volume will be collected. This will result in two
to four value lists, depending on the configuration of the volume. All data
sources are of type "df_complex" with the name of the volume as
plugin_instance.

There will be type_instances "used" and "free" for the number of used and
available bytes on the volume.  If the volume has some space reserved for
snapshots, a type_instance "snap_reserved" will be available.  If the volume
has SIS enabled, a type_instance "sis_saved" will be available. This is the
number of bytes saved by the SIS feature.

B<Note:> The current NetApp API has a bug that results in this value being
reported as a 32E<nbsp>bit number. This plugin tries to guess the correct
number which works most of the time.  If you see strange values here, bug
NetApp support to fix this.

Repeat this option to specify multiple volumes.

=item B<IgnoreSelectedCapacity> B<true>|B<false>

Specify whether to collect only the volumes selected by the B<GetCapacity>
option or to ignore those volumes. B<IgnoreSelectedCapacity> defaults to
B<false>. However, if no B<GetCapacity> option is specified at all, all
capacities will be selected anyway.

=item B<GetSnapshot> I<VolumeName>

Select volumes from which to collect snapshot information.

Usually, the space used for snapshots is included in the space reported as
"used". If snapshot information is collected as well, the space used for
snapshots is subtracted from the used space.

To make things even more interesting, it is possible to reserve space to be
used for snapshots. If the space required for snapshots is less than that
reserved space, there is "reserved free" and "reserved used" space in addition
to "free" and "used". If the space required for snapshots exceeds the reserved
space, that part allocated in the normal space is subtracted from the "used"
space again.

Repeat this option to specify multiple volumes.

=item B<IgnoreSelectedSnapshot>

Specify whether to collect only the volumes selected by the B<GetSnapshot>
option or to ignore those volumes. B<IgnoreSelectedSnapshot> defaults to
B<false>. However, if no B<GetSnapshot> option is specified at all, all
capacities will be selected anyway.

=back

=head3 The Quota block

This will collect (tree) quota statistics (used disk space and number of used
files). This mechanism is useful to get usage information for single qtrees.
In case the quotas are not used for any other purpose, an entry similar to the
following in C</etc/quotas> would be sufficient:

  /vol/volA/some_qtree tree - - - - -

After adding the entry, issue C<quota on -w volA> on the NetApp filer.

=over 4

=item B<Interval> I<Seconds>

Collect SnapVault(R) statistics every I<Seconds> seconds.

=back

=head3 The SnapVault block

This will collect statistics about the time and traffic of SnapVault(R)
transfers.

=over 4

=item B<Interval> I<Seconds>

Collect SnapVault(R) statistics every I<Seconds> seconds.

=back

=head2 Plugin C<netlink>

The C<netlink> plugin uses a netlink socket to query the Linux kernel about
statistics of various interface and routing aspects.

=over 4

=item B<Interface> I<Interface>

=item B<VerboseInterface> I<Interface>

Instruct the plugin to collect interface statistics. This is basically the same
as the statistics provided by the C<interface> plugin (see above) but
potentially much more detailed.

When configuring with B<Interface> only the basic statistics will be collected,
namely octets, packets, and errors. These statistics are collected by
the C<interface> plugin, too, so using both at the same time is no benefit.

When configured with B<VerboseInterface> all counters B<except> the basic ones,
so that no data needs to be collected twice if you use the C<interface> plugin.
This includes dropped packets, received multicast packets, collisions and a
whole zoo of differentiated RX and TX errors. You can try the following command
to get an idea of what awaits you:

  ip -s -s link list

If I<Interface> is B<All>, all interfaces will be selected.

=item B<QDisc> I<Interface> [I<QDisc>]

=item B<Class> I<Interface> [I<Class>]

=item B<Filter> I<Interface> [I<Filter>]

Collect the octets and packets that pass a certain qdisc, class or filter.

QDiscs and classes are identified by their type and handle (or classid).
Filters don't necessarily have a handle, therefore the parent's handle is used.
The notation used in collectd differs from that used in tc(1) in that it
doesn't skip the major or minor number if it's zero and doesn't print special
ids by their name. So, for example, a qdisc may be identified by
C<pfifo_fast-1:0> even though the minor number of B<all> qdiscs is zero and
thus not displayed by tc(1).

If B<QDisc>, B<Class>, or B<Filter> is given without the second argument,
i.E<nbsp>.e. without an identifier, all qdiscs, classes, or filters that are
associated with that interface will be collected.

Since a filter itself doesn't necessarily have a handle, the parent's handle is
used. This may lead to problems when more than one filter is attached to a
qdisc or class. This isn't nice, but we don't know how this could be done any
better. If you have a idea, please don't hesitate to tell us.

As with the B<Interface> option you can specify B<All> as the interface,
meaning all interfaces.

Here are some examples to help you understand the above text more easily:

  <Plugin netlink>
    VerboseInterface "All"
    QDisc "eth0" "pfifo_fast-1:0"
    QDisc "ppp0"
    Class "ppp0" "htb-1:10"
    Filter "ppp0" "u32-1:0"
  </Plugin>

=item B<IgnoreSelected>

The behavior is the same as with all other similar plugins: If nothing is
selected at all, everything is collected. If some things are selected using the
options described above, only these statistics are collected. If you set
B<IgnoreSelected> to B<true>, this behavior is inverted, i.E<nbsp>e. the
specified statistics will not be collected.

=back

=head2 Plugin C<network>

The Network plugin sends data to a remote instance of collectd, receives data
from a remote instance, or both at the same time. Data which has been received
from the network is usually not transmitted again, but this can be activated, see
the B<Forward> option below.

The default IPv6 multicast group is C<ff18::efc0:4a42>. The default IPv4
multicast group is C<239.192.74.66>. The default I<UDP> port is B<25826>.

Both, B<Server> and B<Listen> can be used as single option or as block. When
used as block, given options are valid for this socket only. The following
example will export the metrics twice: Once to an "internal" server (without
encryption and signing) and one to an external server (with cryptographic
signature):

 <Plugin "network">
   # Export to an internal server
   # (demonstrates usage without additional options)
   Server "collectd.internal.tld"

   # Export to an external server
   # (demonstrates usage with signature options)
   <Server "collectd.external.tld">
     SecurityLevel "sign"
     Username "myhostname"
     Password "ohl0eQue"
   </Server>
 </Plugin>

=over 4

=item B<E<lt>Server> I<Host> [I<Port>]B<E<gt>>

The B<Server> statement/block sets the server to send datagrams to. The
statement may occur multiple times to send each datagram to multiple
destinations.

The argument I<Host> may be a hostname, an IPv4 address or an IPv6 address. The
optional second argument specifies a port number or a service name. If not
given, the default, B<25826>, is used.

The following options are recognized within B<Server> blocks:

=over 4

=item B<SecurityLevel> B<Encrypt>|B<Sign>|B<None>

Set the security you require for network communication. When the security level
has been set to B<Encrypt>, data sent over the network will be encrypted using
I<AES-256>. The integrity of encrypted packets is ensured using I<SHA-1>. When
set to B<Sign>, transmitted data is signed using the I<HMAC-SHA-256> message
authentication code. When set to B<None>, data is sent without any security.

This feature is only available if the I<network> plugin was linked with
I<libgcrypt>.

=item B<Username> I<Username>

Sets the username to transmit. This is used by the server to lookup the
password. See B<AuthFile> below. All security levels except B<None> require
this setting.

This feature is only available if the I<network> plugin was linked with
I<libgcrypt>.

=item B<Password> I<Password>

Sets a password (shared secret) for this socket. All security levels except
B<None> require this setting.

This feature is only available if the I<network> plugin was linked with
I<libgcrypt>.

=item B<Interface> I<Interface name>

Set the outgoing interface for IP packets. This applies at least
to IPv6 packets and if possible to IPv4. If this option is not applicable,
undefined or a non-existent interface name is specified, the default
behavior is to let the kernel choose the appropriate interface. Be warned
that the manual selection of an interface for unicast traffic is only
necessary in rare cases.

=item B<ResolveInterval> I<Seconds>

Sets the interval at which to re-resolve the DNS for the I<Host>. This is
useful to force a regular DNS lookup to support a high availability setup. If
not specified, re-resolves are never attempted.

=back

=item B<E<lt>Listen> I<Host> [I<Port>]B<E<gt>>

The B<Listen> statement sets the interfaces to bind to. When multiple
statements are found the daemon will bind to multiple interfaces.

The argument I<Host> may be a hostname, an IPv4 address or an IPv6 address. If
the argument is a multicast address the daemon will join that multicast group.
The optional second argument specifies a port number or a service name. If not
given, the default, B<25826>, is used.

The following options are recognized within C<E<lt>ListenE<gt>> blocks:

=over 4

=item B<SecurityLevel> B<Encrypt>|B<Sign>|B<None>

Set the security you require for network communication. When the security level
has been set to B<Encrypt>, only encrypted data will be accepted. The integrity
of encrypted packets is ensured using I<SHA-1>. When set to B<Sign>, only
signed and encrypted data is accepted. When set to B<None>, all data will be
accepted. If an B<AuthFile> option was given (see below), encrypted data is
decrypted if possible.

This feature is only available if the I<network> plugin was linked with
I<libgcrypt>.

=item B<AuthFile> I<Filename>

Sets a file in which usernames are mapped to passwords. These passwords are
used to verify signatures and to decrypt encrypted network packets. If
B<SecurityLevel> is set to B<None>, this is optional. If given, signed data is
verified and encrypted packets are decrypted. Otherwise, signed data is
accepted without checking the signature and encrypted data cannot be decrypted.
For the other security levels this option is mandatory.

The file format is very simple: Each line consists of a username followed by a
colon and any number of spaces followed by the password. To demonstrate, an
example file could look like this:

  user0: foo
  user1: bar

Each time a packet is received, the modification time of the file is checked
using L<stat(2)>. If the file has been changed, the contents is re-read. While
the file is being read, it is locked using L<fcntl(2)>.

=item B<Interface> I<Interface name>

Set the incoming interface for IP packets explicitly. This applies at least
to IPv6 packets and if possible to IPv4. If this option is not applicable,
undefined or a non-existent interface name is specified, the default
behavior is, to let the kernel choose the appropriate interface. Thus incoming
traffic gets only accepted, if it arrives on the given interface.

=back

=item B<TimeToLive> I<1-255>

Set the time-to-live of sent packets. This applies to all, unicast and
multicast, and IPv4 and IPv6 packets. The default is to not change this value.
That means that multicast packets will be sent with a TTL of C<1> (one) on most
operating systems.

=item B<MaxPacketSize> I<1024-65535>

Set the maximum size for datagrams received over the network. Packets larger
than this will be truncated. Defaults to 1452E<nbsp>bytes, which is the maximum
payload size that can be transmitted in one Ethernet frame using IPv6E<nbsp>/
UDP.

On the server side, this limit should be set to the largest value used on
I<any> client. Likewise, the value on the client must not be larger than the
value on the server, or data will be lost.

B<Compatibility:> Versions prior to I<versionE<nbsp>4.8> used a fixed sized
buffer of 1024E<nbsp>bytes. Versions I<4.8>, I<4.9> and I<4.10> used a default
value of 1024E<nbsp>bytes to avoid problems when sending data to an older
server.

=item B<Forward> I<true|false>

If set to I<true>, write packets that were received via the network plugin to
the sending sockets. This should only be activated when the B<Listen>- and
B<Server>-statements differ. Otherwise packets may be send multiple times to
the same multicast group. While this results in more network traffic than
necessary it's not a huge problem since the plugin has a duplicate detection,
so the values will not loop.

=item B<ReportStats> B<true>|B<false>

The network plugin cannot only receive and send statistics, it can also create
statistics about itself. Collected data included the number of received and
sent octets and packets, the length of the receive queue and the number of
values handled. When set to B<true>, the I<Network plugin> will make these
statistics available. Defaults to B<false>.

=back

=head2 Plugin C<nginx>

This plugin collects the number of connections and requests handled by the
C<nginx daemon> (speak: engineE<nbsp>X), a HTTP and mail server/proxy. It
queries the page provided by the C<ngx_http_stub_status_module> module, which
isn't compiled by default. Please refer to
L<http://wiki.codemongers.com/NginxStubStatusModule> for more information on
how to compile and configure nginx and this module.

The following options are accepted by the C<nginx plugin>:

=over 4

=item B<URL> I<http://host/nginx_status>

Sets the URL of the C<ngx_http_stub_status_module> output.

=item B<User> I<Username>

Optional user name needed for authentication.

=item B<Password> I<Password>

Optional password needed for authentication.

=item B<VerifyPeer> B<true|false>

Enable or disable peer SSL certificate verification. See
L<http://curl.haxx.se/docs/sslcerts.html> for details. Enabled by default.

=item B<VerifyHost> B<true|false>

Enable or disable peer host name verification. If enabled, the plugin checks
if the C<Common Name> or a C<Subject Alternate Name> field of the SSL
certificate matches the host name provided by the B<URL> option. If this
identity check fails, the connection is aborted. Obviously, only works when
connecting to a SSL enabled server. Enabled by default.

=item B<CACert> I<File>

File that holds one or more SSL certificates. If you want to use HTTPS you will
possibly need this option. What CA certificates come bundled with C<libcurl>
and are checked by default depends on the distribution you use.

=item B<Timeout> I<Milliseconds>

The B<Timeout> option sets the overall timeout for HTTP requests to B<URL>, in
milliseconds. By default, the configured B<Interval> is used to set the
timeout.

=back

=head2 Plugin C<notify_desktop>

This plugin sends a desktop notification to a notification daemon, as defined
in the Desktop Notification Specification. To actually display the
notifications, B<notification-daemon> is required and B<collectd> has to be
able to access the X server (i.E<nbsp>e., the C<DISPLAY> and C<XAUTHORITY>
environment variables have to be set correctly) and the D-Bus message bus.

The Desktop Notification Specification can be found at
L<http://www.galago-project.org/specs/notification/>.

=over 4

=item B<OkayTimeout> I<timeout>

=item B<WarningTimeout> I<timeout>

=item B<FailureTimeout> I<timeout>

Set the I<timeout>, in milliseconds, after which to expire the notification
for C<OKAY>, C<WARNING> and C<FAILURE> severities respectively. If zero has
been specified, the displayed notification will not be closed at all - the
user has to do so herself. These options default to 5000. If a negative number
has been specified, the default is used as well.

=back

=head2 Plugin C<notify_email>

The I<notify_email> plugin uses the I<ESMTP> library to send notifications to a
configured email address.

I<libESMTP> is available from L<http://www.stafford.uklinux.net/libesmtp/>.

Available configuration options:

=over 4

=item B<From> I<Address>

Email address from which the emails should appear to come from.

Default: C<root@localhost>

=item B<Recipient> I<Address>

Configures the email address(es) to which the notifications should be mailed.
May be repeated to send notifications to multiple addresses.

At least one B<Recipient> must be present for the plugin to work correctly.

=item B<SMTPServer> I<Hostname>

Hostname of the SMTP server to connect to.

Default: C<localhost>

=item B<SMTPPort> I<Port>

TCP port to connect to.

Default: C<25>

=item B<SMTPUser> I<Username>

Username for ASMTP authentication. Optional.

=item B<SMTPPassword> I<Password>

Password for ASMTP authentication. Optional.

=item B<Subject> I<Subject>

Subject-template to use when sending emails. There must be exactly two
string-placeholders in the subject, given in the standard I<printf(3)> syntax,
i.E<nbsp>e. C<%s>. The first will be replaced with the severity, the second
with the hostname.

Default: C<Collectd notify: %s@%s>

=back

=head2 Plugin C<notify_nagios>

The I<notify_nagios> plugin writes notifications to Nagios' I<command file> as
a I<passive service check result>.

Available configuration options:

=over 4

=item B<CommandFile> I<Path>

Sets the I<command file> to write to. Defaults to F</usr/local/nagios/var/rw/nagios.cmd>.

=back

=head2 Plugin C<ntpd>

=over 4

=item B<Host> I<Hostname>

Hostname of the host running B<ntpd>. Defaults to B<localhost>.

=item B<Port> I<Port>

UDP-Port to connect to. Defaults to B<123>.

=item B<ReverseLookups> B<true>|B<false>

Sets whether or not to perform reverse lookups on peers. Since the name or
IP-address may be used in a filename it is recommended to disable reverse
lookups. The default is to do reverse lookups to preserve backwards
compatibility, though.

=item B<IncludeUnitID> B<true>|B<false>

When a peer is a refclock, include the unit ID in the I<type instance>.
Defaults to B<false> for backward compatibility.

If two refclock peers use the same driver and this is B<false>, the plugin will
try to write simultaneous measurements from both to the same type instance.
This will result in error messages in the log and only one set of measurements
making it through.

=back

=head2 Plugin C<nut>

=over 4

=item B<UPS> I<upsname>B<@>I<hostname>[B<:>I<port>]

Add a UPS to collect data from. The format is identical to the one accepted by
L<upsc(8)>.

=back

=head2 Plugin C<olsrd>

The I<olsrd> plugin connects to the TCP port opened by the I<txtinfo> plugin of
the Optimized Link State Routing daemon and reads information about the current
state of the meshed network.

The following configuration options are understood:

=over 4

=item B<Host> I<Host>

Connect to I<Host>. Defaults to B<"localhost">.

=item B<Port> I<Port>

Specifies the port to connect to. This must be a string, even if you give the
port as a number rather than a service name. Defaults to B<"2006">.

=item B<CollectLinks> B<No>|B<Summary>|B<Detail>

Specifies what information to collect about links, i.E<nbsp>e. direct
connections of the daemon queried. If set to B<No>, no information is
collected. If set to B<Summary>, the number of links and the average of all
I<link quality> (LQ) and I<neighbor link quality> (NLQ) values is calculated.
If set to B<Detail> LQ and NLQ are collected per link.

Defaults to B<Detail>.

=item B<CollectRoutes> B<No>|B<Summary>|B<Detail>

Specifies what information to collect about routes of the daemon queried. If
set to B<No>, no information is collected. If set to B<Summary>, the number of
routes and the average I<metric> and I<ETX> is calculated. If set to B<Detail>
metric and ETX are collected per route.

Defaults to B<Summary>.

=item B<CollectTopology> B<No>|B<Summary>|B<Detail>

Specifies what information to collect about the global topology. If set to
B<No>, no information is collected. If set to B<Summary>, the number of links
in the entire topology and the average I<link quality> (LQ) is calculated.
If set to B<Detail> LQ and NLQ are collected for each link in the entire topology.

Defaults to B<Summary>.

=back

=head2 Plugin C<onewire>

B<EXPERIMENTAL!> See notes below.

The C<onewire> plugin uses the B<owcapi> library from the B<owfs> project
L<http://owfs.org/> to read sensors connected via the onewire bus.

It can be used in two possible modes - standard or advanced.

In the standard mode only temperature sensors (sensors with the family code
C<10>, C<22> and C<28> - e.g. DS1820, DS18S20, DS1920) can be read. If you have
other sensors you would like to have included, please send a sort request to
the mailing list. You can select sensors to be read or to be ignored depending
on the option B<IgnoreSelected>). When no list is provided the whole bus is
walked and all sensors are read.

Hubs (the DS2409 chips) are working, but read the note, why this plugin is
experimental, below.

In the advanced mode you can configure any sensor to be read (only numerical
value) using full OWFS path (e.g. "/uncached/10.F10FCA000800/temperature").
In this mode you have to list all the sensors. Neither default bus walk nor
B<IgnoreSelected> are used here. Address and type (file) is extracted from
the path automatically and should produce compatible structure with the "standard"
mode (basically the path is expected as for example
"/uncached/10.F10FCA000800/temperature" where it would extract address part
"F10FCA000800" and the rest after the slash is considered the type - here
"temperature").
There are two advantages to this mode - you can access virtually any sensor
(not just temperature), select whether to use cached or directly read values
and it is slighlty faster. The downside is more complex configuration.

The two modes are distinguished automatically by the format of the address.
It is not possible to mix the two modes. Once a full path is detected in any
B<Sensor> then the whole addressing (all sensors) is considered to be this way
(and as standard addresses will fail parsing they will be ignored).

=over 4

=item B<Device> I<Device>

Sets the device to read the values from. This can either be a "real" hardware
device, such as a serial port or an USB port, or the address of the
L<owserver(1)> socket, usually B<localhost:4304>.

Though the documentation claims to automatically recognize the given address
format, with versionE<nbsp>2.7p4 we had to specify the type explicitly. So
with that version, the following configuration worked for us:

  <Plugin onewire>
    Device "-s localhost:4304"
  </Plugin>

This directive is B<required> and does not have a default value.

=item B<Sensor> I<Sensor>

In the standard mode selects sensors to collect or to ignore
(depending on B<IgnoreSelected>, see below). Sensors are specified without
the family byte at the beginning, so you have to use for example C<F10FCA000800>,
and B<not> include the leading C<10.> family byte and point.
When no B<Sensor> is configured the whole Onewire bus is walked and all supported
sensors (see above) are read.

In the advanced mode the B<Sensor> specifies full OWFS path - e.g.
C</uncached/10.F10FCA000800/temperature> (or when cached values are OK
C</10.F10FCA000800/temperature>). B<IgnoreSelected> is not used.

As there can be multiple devices on the bus you can list multiple sensor (use
multiple B<Sensor> elements).

=item B<IgnoreSelected> I<true>|I<false>

If no configuration is given, the B<onewire> plugin will collect data from all
sensors found. This may not be practical, especially if sensors are added and
removed regularly. Sometimes, however, it's easier/preferred to collect only
specific sensors or all sensors I<except> a few specified ones. This option
enables you to do that: By setting B<IgnoreSelected> to I<true> the effect of
B<Sensor> is inverted: All selected interfaces are ignored and all other
interfaces are collected.

Used only in the standard mode - see above.

=item B<Interval> I<Seconds>

Sets the interval in which all sensors should be read. If not specified, the
global B<Interval> setting is used.

=back

B<EXPERIMENTAL!> The C<onewire> plugin is experimental, because it doesn't yet
work with big setups. It works with one sensor being attached to one
controller, but as soon as you throw in a couple more senors and maybe a hub
or two, reading all values will take more than ten seconds (the default
interval). We will probably add some separate thread for reading the sensors
and some cache or something like that, but it's not done yet. We will try to
maintain backwards compatibility in the future, but we can't promise. So in
short: If it works for you: Great! But keep in mind that the config I<might>
change, though this is unlikely. Oh, and if you want to help improving this
plugin, just send a short notice to the mailing list. ThanksE<nbsp>:)

=head2 Plugin C<openldap>

To use the C<openldap> plugin you first need to configure the I<OpenLDAP>
server correctly. The backend database C<monitor> needs to be loaded and
working. See slapd-monitor(5) for the details.

The configuration of the C<openldap> plugin consists of one or more B<Instance>
blocks. Each block requires one string argument as the instance name. For
example:

 <Plugin "openldap">
   <Instance "foo">
     URL "ldap://localhost/"
   </Instance>
   <Instance "bar">
     URL "ldaps://localhost/"
   </Instance>
 </Plugin>

The instance name will be used as the I<plugin instance>. To emulate the old
(versionE<nbsp>4) behavior, you can use an empty string (""). In order for the
plugin to work correctly, each instance name must be unique. This is not
enforced by the plugin and it is your responsibility to ensure it is.

The following options are accepted within each B<Instance> block:

=over 4

=item B<URL> I<ldap://host/binddn>

Sets the URL to use to connect to the I<OpenLDAP> server. This option is
I<mandatory>.

=item B<BindDN> I<BindDN>

Name in the form of an LDAP distinguished name intended to be used for 
authentication. Defaults to empty string to establish an anonymous authorization.

=item B<Password> I<Password>

Password for simple bind authentication. If this option is not set, 
unauthenticated bind operation is used.

=item B<StartTLS> B<true|false>

Defines whether TLS must be used when connecting to the I<OpenLDAP> server.
Disabled by default.

=item B<VerifyHost> B<true|false>

Enables or disables peer host name verification. If enabled, the plugin checks
if the C<Common Name> or a C<Subject Alternate Name> field of the SSL
certificate matches the host name provided by the B<URL> option. If this
identity check fails, the connection is aborted. Enabled by default.

=item B<CACert> I<File>

File that holds one or more SSL certificates. If you want to use TLS/SSL you
may possibly need this option. What CA certificates are checked by default
depends on the distribution you use and can be changed with the usual ldap
client configuration mechanisms. See ldap.conf(5) for the details.

=item B<Timeout> I<Seconds>

Sets the timeout value for ldap operations. Defaults to B<-1> which results in
an infinite timeout.

=item B<Version> I<Version>

An integer which sets the LDAP protocol version number to use when connecting
to the I<OpenLDAP> server. Defaults to B<3> for using I<LDAPv3>.

=back

=head2 Plugin C<openvpn>

The OpenVPN plugin reads a status file maintained by OpenVPN and gathers
traffic statistics about connected clients.

To set up OpenVPN to write to the status file periodically, use the
B<--status> option of OpenVPN. Since OpenVPN can write two different formats,
you need to set the required format, too. This is done by setting
B<--status-version> to B<2>.

So, in a nutshell you need:

  openvpn $OTHER_OPTIONS \
    --status "/var/run/openvpn-status" 10 \
    --status-version 2

Available options:

=over 4

=item B<StatusFile> I<File>

Specifies the location of the status file.

=item B<ImprovedNamingSchema> B<true>|B<false>

When enabled, the filename of the status file will be used as plugin instance
and the client's "common name" will be used as type instance. This is required
when reading multiple status files. Enabling this option is recommended, but to
maintain backwards compatibility this option is disabled by default.

=item B<CollectCompression> B<true>|B<false>

Sets whether or not statistics about the compression used by OpenVPN should be
collected. This information is only available in I<single> mode. Enabled by
default.

=item B<CollectIndividualUsers> B<true>|B<false>

Sets whether or not traffic information is collected for each connected client
individually. If set to false, currently no traffic data is collected at all
because aggregating this data in a save manner is tricky. Defaults to B<true>.

=item B<CollectUserCount> B<true>|B<false>

When enabled, the number of currently connected clients or users is collected.
This is especially interesting when B<CollectIndividualUsers> is disabled, but
can be configured independently from that option. Defaults to B<false>.

=back

=head2 Plugin C<oracle>

The "oracle" plugin uses the Oracle® Call Interface I<(OCI)> to connect to an
Oracle® Database and lets you execute SQL statements there. It is very similar
to the "dbi" plugin, because it was written around the same time. See the "dbi"
plugin's documentation above for details.

  <Plugin oracle>
    <Query "out_of_stock">
      Statement "SELECT category, COUNT(*) AS value FROM products WHERE in_stock = 0 GROUP BY category"
      <Result>
        Type "gauge"
        # InstancePrefix "foo"
        InstancesFrom "category"
        ValuesFrom "value"
      </Result>
    </Query>
    <Database "product_information">
      ConnectID "db01"
      Username "oracle"
      Password "secret"
      Query "out_of_stock"
    </Database>
  </Plugin>

=head3 B<Query> blocks

The Query blocks are handled identically to the Query blocks of the "dbi"
plugin. Please see its documentation above for details on how to specify
queries.

=head3 B<Database> blocks

Database blocks define a connection to a database and which queries should be
sent to that database. Each database needs a "name" as string argument in the
starting tag of the block. This name will be used as "PluginInstance" in the
values submitted to the daemon. Other than that, that name is not used.

=over 4

=item B<ConnectID> I<ID>

Defines the "database alias" or "service name" to connect to. Usually, these
names are defined in the file named C<$ORACLE_HOME/network/admin/tnsnames.ora>.

=item B<Host> I<Host>

Hostname to use when dispatching values for this database. Defaults to using
the global hostname of the I<collectd> instance.

=item B<Username> I<Username>

Username used for authentication.

=item B<Password> I<Password>

Password used for authentication.

=item B<Query> I<QueryName>

Associates the query named I<QueryName> with this database connection. The
query needs to be defined I<before> this statement, i.E<nbsp>e. all query
blocks you want to refer to must be placed above the database block you want to
refer to them from.

=back

=head2 Plugin C<perl>

This plugin embeds a Perl-interpreter into collectd and provides an interface
to collectd's plugin system. See L<collectd-perl(5)> for its documentation.

=head2 Plugin C<pinba>

The I<Pinba plugin> receives profiling information from I<Pinba>, an extension
for the I<PHP> interpreter. At the end of executing a script, i.e. after a
PHP-based webpage has been delivered, the extension will send a UDP packet
containing timing information, peak memory usage and so on. The plugin will
wait for such packets, parse them and account the provided information, which
is then dispatched to the daemon once per interval.

Synopsis:

 <Plugin pinba>
   Address "::0"
   Port "30002"
   # Overall statistics for the website.
   <View "www-total">
     Server "www.example.com"
   </View>
   # Statistics for www-a only
   <View "www-a">
     Host "www-a.example.com"
     Server "www.example.com"
   </View>
   # Statistics for www-b only
   <View "www-b">
     Host "www-b.example.com"
     Server "www.example.com"
   </View>
 </Plugin>

The plugin provides the following configuration options:

=over 4

=item B<Address> I<Node>

Configures the address used to open a listening socket. By default, plugin will
bind to the I<any> address C<::0>.

=item B<Port> I<Service>

Configures the port (service) to bind to. By default the default Pinba port
"30002" will be used. The option accepts service names in addition to port
numbers and thus requires a I<string> argument.

=item E<lt>B<View> I<Name>E<gt> block

The packets sent by the Pinba extension include the hostname of the server, the
server name (the name of the virtual host) and the script that was executed.
Using B<View> blocks it is possible to separate the data into multiple groups
to get more meaningful statistics. Each packet is added to all matching groups,
so that a packet may be accounted for more than once.

=over 4

=item B<Host> I<Host>

Matches the hostname of the system the webserver / script is running on. This
will contain the result of the L<gethostname(2)> system call. If not
configured, all hostnames will be accepted.

=item B<Server> I<Server>

Matches the name of the I<virtual host>, i.e. the contents of the
C<$_SERVER["SERVER_NAME"]> variable when within PHP. If not configured, all
server names will be accepted.

=item B<Script> I<Script>

Matches the name of the I<script name>, i.e. the contents of the
C<$_SERVER["SCRIPT_NAME"]> variable when within PHP. If not configured, all
script names will be accepted.

=back

=back

=head2 Plugin C<ping>

The I<Ping> plugin starts a new thread which sends ICMP "ping" packets to the
configured hosts periodically and measures the network latency. Whenever the
C<read> function of the plugin is called, it submits the average latency, the
standard deviation and the drop rate for each host.

Available configuration options:

=over 4

=item B<Host> I<IP-address>

Host to ping periodically. This option may be repeated several times to ping
multiple hosts.

=item B<Interval> I<Seconds>

Sets the interval in which to send ICMP echo packets to the configured hosts.
This is B<not> the interval in which statistics are queries from the plugin but
the interval in which the hosts are "pinged". Therefore, the setting here
should be smaller than or equal to the global B<Interval> setting. Fractional
times, such as "1.24" are allowed.

Default: B<1.0>

=item B<Timeout> I<Seconds>

Time to wait for a response from the host to which an ICMP packet had been
sent. If a reply was not received after I<Seconds> seconds, the host is assumed
to be down or the packet to be dropped. This setting must be smaller than the
B<Interval> setting above for the plugin to work correctly. Fractional
arguments are accepted.

Default: B<0.9>

=item B<TTL> I<0-255>

Sets the Time-To-Live of generated ICMP packets.

=item B<Size> I<size>

Sets the size of the data payload in ICMP packet to specified I<size> (it
will be filled with regular ASCII pattern). If not set, default 56 byte
long string is used so that the packet size of an ICMPv4 packet is exactly
64 bytes, similar to the behaviour of normal ping(1) command.

=item B<SourceAddress> I<host>

Sets the source address to use. I<host> may either be a numerical network
address or a network hostname.

=item B<Device> I<name>

Sets the outgoing network device to be used. I<name> has to specify an
interface name (e.E<nbsp>g. C<eth0>). This might not be supported by all
operating systems.

=item B<MaxMissed> I<Packets>

Trigger a DNS resolve after the host has not replied to I<Packets> packets. This
enables the use of dynamic DNS services (like dyndns.org) with the ping plugin.

Default: B<-1> (disabled)

=back

=head2 Plugin C<postgresql>

The C<postgresql> plugin queries statistics from PostgreSQL databases. It
keeps a persistent connection to all configured databases and tries to
reconnect if the connection has been interrupted. A database is configured by
specifying a B<Database> block as described below. The default statistics are
collected from PostgreSQL's B<statistics collector> which thus has to be
enabled for this plugin to work correctly. This should usually be the case by
default. See the section "The Statistics Collector" of the B<PostgreSQL
Documentation> for details.

By specifying custom database queries using a B<Query> block as described
below, you may collect any data that is available from some PostgreSQL
database. This way, you are able to access statistics of external daemons
which are available in a PostgreSQL database or use future or special
statistics provided by PostgreSQL without the need to upgrade your collectd
installation.

Starting with version 5.2, the C<postgresql> plugin supports writing data to
PostgreSQL databases as well. This has been implemented in a generic way. You
need to specify an SQL statement which will then be executed by collectd in
order to write the data (see below for details). The benefit of that approach
is that there is no fixed database layout. Rather, the layout may be optimized
for the current setup.

The B<PostgreSQL Documentation> manual can be found at
L<http://www.postgresql.org/docs/manuals/>.

  <Plugin postgresql>
    <Query magic>
      Statement "SELECT magic FROM wizard WHERE host = $1;"
      Param hostname
      <Result>
        Type gauge
        InstancePrefix "magic"
        ValuesFrom magic
      </Result>
    </Query>

    <Query rt36_tickets>
      Statement "SELECT COUNT(type) AS count, type \
                        FROM (SELECT CASE \
                                     WHEN resolved = 'epoch' THEN 'open' \
                                     ELSE 'resolved' END AS type \
                                     FROM tickets) type \
                        GROUP BY type;"
      <Result>
        Type counter
        InstancePrefix "rt36_tickets"
        InstancesFrom "type"
        ValuesFrom "count"
      </Result>
    </Query>

    <Writer sqlstore>
      Statement "SELECT collectd_insert($1, $2, $3, $4, $5, $6, $7, $8, $9);"
      StoreRates true
    </Writer>

    <Database foo>
      Host "hostname"
      Port "5432"
      User "username"
      Password "secret"
      SSLMode "prefer"
      KRBSrvName "kerberos_service_name"
      Query magic
    </Database>

    <Database bar>
      Interval 300
      Service "service_name"
      Query backend # predefined
      Query rt36_tickets
    </Database>

    <Database qux>
      # ...
      Writer sqlstore
      CommitInterval 10
    </Database>
  </Plugin>

The B<Query> block defines one database query which may later be used by a
database definition. It accepts a single mandatory argument which specifies
the name of the query. The names of all queries have to be unique (see the
B<MinVersion> and B<MaxVersion> options below for an exception to this
rule). The following configuration options are available to define the query:

In each B<Query> block, there is one or more B<Result> blocks. B<Result>
blocks define how to handle the values returned from the query. They define
which column holds which value and how to dispatch that value to the daemon.
Multiple B<Result> blocks may be used to extract multiple values from a single
query.

=over 4

=item B<Statement> I<sql query statement>

Specify the I<sql query statement> which the plugin should execute. The string
may contain the tokens B<$1>, B<$2>, etc. which are used to reference the
first, second, etc. parameter. The value of the parameters is specified by the
B<Param> configuration option - see below for details. To include a literal
B<$> character followed by a number, surround it with single quotes (B<'>).

Any SQL command which may return data (such as C<SELECT> or C<SHOW>) is
allowed. Note, however, that only a single command may be used. Semicolons are
allowed as long as a single non-empty command has been specified only.

The returned lines will be handled separately one after another.

=item B<Param> I<hostname>|I<database>|I<username>|I<interval>

Specify the parameters which should be passed to the SQL query. The parameters
are referred to in the SQL query as B<$1>, B<$2>, etc. in the same order as
they appear in the configuration file. The value of the parameter is
determined depending on the value of the B<Param> option as follows:

=over 4

=item I<hostname>

The configured hostname of the database connection. If a UNIX domain socket is
used, the parameter expands to "localhost".

=item I<database>

The name of the database of the current connection.

=item I<instance>

The name of the database plugin instance. See the B<Instance> option of the
database specification below for details.

=item I<username>

The username used to connect to the database.

=item I<interval>

The interval with which this database is queried (as specified by the database
specific or global B<Interval> options).

=back

Please note that parameters are only supported by PostgreSQL's protocol
version 3 and above which was introduced in version 7.4 of PostgreSQL.

=item B<Type> I<type>

The I<type> name to be used when dispatching the values. The type describes
how to handle the data and where to store it. See L<types.db(5)> for more
details on types and their configuration. The number and type of values (as
selected by the B<ValuesFrom> option) has to match the type of the given name.

This option is required inside a B<Result> block.

=item B<InstancePrefix> I<prefix>

=item B<InstancesFrom> I<column0> [I<column1> ...]

Specify how to create the "TypeInstance" for each data set (i.E<nbsp>e. line).
B<InstancePrefix> defines a static prefix that will be prepended to all type
instances. B<InstancesFrom> defines the column names whose values will be used
to create the type instance. Multiple values will be joined together using the
hyphen (C<->) as separation character.

The plugin itself does not check whether or not all built instances are
different. It is your responsibility to assure that each is unique.

Both options are optional. If none is specified, the type instance will be
empty.

=item B<ValuesFrom> I<column0> [I<column1> ...]

Names the columns whose content is used as the actual data for the data sets
that are dispatched to the daemon. How many such columns you need is
determined by the B<Type> setting as explained above. If you specify too many
or not enough columns, the plugin will complain about that and no data will be
submitted to the daemon.

The actual data type, as seen by PostgreSQL, is not that important as long as
it represents numbers. The plugin will automatically cast the values to the
right type if it know how to do that. For that, it uses the L<strtoll(3)> and
L<strtod(3)> functions, so anything supported by those functions is supported
by the plugin as well.

This option is required inside a B<Result> block and may be specified multiple
times. If multiple B<ValuesFrom> options are specified, the columns are read
in the given order.

=item B<MinVersion> I<version>

=item B<MaxVersion> I<version>

Specify the minimum or maximum version of PostgreSQL that this query should be
used with. Some statistics might only be available with certain versions of
PostgreSQL. This allows you to specify multiple queries with the same name but
which apply to different versions, thus allowing you to use the same
configuration in a heterogeneous environment.

The I<version> has to be specified as the concatenation of the major, minor
and patch-level versions, each represented as two-decimal-digit numbers. For
example, version 8.2.3 will become 80203.

=back

The following predefined queries are available (the definitions can be found
in the F<postgresql_default.conf> file which, by default, is available at
C<I<prefix>/share/collectd/>):

=over 4

=item B<backends>

This query collects the number of backends, i.E<nbsp>e. the number of
connected clients.

=item B<transactions>

This query collects the numbers of committed and rolled-back transactions of
the user tables.

=item B<queries>

This query collects the numbers of various table modifications (i.E<nbsp>e.
insertions, updates, deletions) of the user tables.

=item B<query_plans>

This query collects the numbers of various table scans and returned tuples of
the user tables.

=item B<table_states>

This query collects the numbers of live and dead rows in the user tables.

=item B<disk_io>

This query collects disk block access counts for user tables.

=item B<disk_usage>

This query collects the on-disk size of the database in bytes.

=back

In addition, the following detailed queries are available by default. Please
note that each of those queries collects information B<by table>, thus,
potentially producing B<a lot> of data. For details see the description of the
non-by_table queries above.

=over 4

=item B<queries_by_table>

=item B<query_plans_by_table>

=item B<table_states_by_table>

=item B<disk_io_by_table>

=back

The B<Writer> block defines a PostgreSQL writer backend. It accepts a single
mandatory argument specifying the name of the writer. This will then be used
in the B<Database> specification in order to activate the writer instance. The
names of all writers have to be unique. The following options may be
specified:

=over 4

=item B<Statement> I<sql statement>

This mandatory option specifies the SQL statement that will be executed for
each submitted value. A single SQL statement is allowed only. Anything after
the first semicolon will be ignored.

Nine parameters will be passed to the statement and should be specified as
tokens B<$1>, B<$2>, through B<$9> in the statement string. The following
values are made available through those parameters:

=over 4

=item B<$1>

The timestamp of the queried value as a floating point number.

=item B<$2>

The hostname of the queried value.

=item B<$3>

The plugin name of the queried value.

=item B<$4>

The plugin instance of the queried value. This value may be B<NULL> if there
is no plugin instance.

=item B<$5>

The type of the queried value (cf. L<types.db(5)>).

=item B<$6>

The type instance of the queried value. This value may be B<NULL> if there is
no type instance.

=item B<$7>

An array of names for the submitted values (i.E<nbsp>e., the name of the data
sources of the submitted value-list).

=item B<$8>

An array of types for the submitted values (i.E<nbsp>e., the type of the data
sources of the submitted value-list; C<counter>, C<gauge>, ...). Note, that if
B<StoreRates> is enabled (which is the default, see below), all types will be
C<gauge>.

=item B<$9>

An array of the submitted values. The dimensions of the value name and value
arrays match.

=back

In general, it is advisable to create and call a custom function in the
PostgreSQL database for this purpose. Any procedural language supported by
PostgreSQL will do (see chapter "Server Programming" in the PostgreSQL manual
for details).

=item B<StoreRates> B<false>|B<true>

If set to B<true> (the default), convert counter values to rates. If set to
B<false> counter values are stored as is, i.E<nbsp>e. as an increasing integer
number.

=back

The B<Database> block defines one PostgreSQL database for which to collect
statistics. It accepts a single mandatory argument which specifies the
database name. None of the other options are required. PostgreSQL will use
default values as documented in the section "CONNECTING TO A DATABASE" in the
L<psql(1)> manpage. However, be aware that those defaults may be influenced by
the user collectd is run as and special environment variables. See the manpage
for details.

=over 4

=item B<Interval> I<seconds>

Specify the interval with which the database should be queried. The default is
to use the global B<Interval> setting.

=item B<CommitInterval> I<seconds>

This option may be used for database connections which have "writers" assigned
(see above). If specified, it causes a writer to put several updates into a
single transaction. This transaction will last for the specified amount of
time. By default, each update will be executed in a separate transaction. Each
transaction generates a fair amount of overhead which can, thus, be reduced by
activating this option. The draw-back is, that data covering the specified
amount of time will be lost, for example, if a single statement within the
transaction fails or if the database server crashes.

=item B<Instance> I<name>

Specify the plugin instance name that should be used instead of the database
name (which is the default, if this option has not been specified). This
allows to query multiple databases of the same name on the same host (e.g.
when running multiple database server versions in parallel).

=item B<Host> I<hostname>

Specify the hostname or IP of the PostgreSQL server to connect to. If the
value begins with a slash, it is interpreted as the directory name in which to
look for the UNIX domain socket.

This option is also used to determine the hostname that is associated with a
collected data set. If it has been omitted or either begins with with a slash
or equals B<localhost> it will be replaced with the global hostname definition
of collectd. Any other value will be passed literally to collectd when
dispatching values. Also see the global B<Hostname> and B<FQDNLookup> options.

=item B<Port> I<port>

Specify the TCP port or the local UNIX domain socket file extension of the
server.

=item B<User> I<username>

Specify the username to be used when connecting to the server.

=item B<Password> I<password>

Specify the password to be used when connecting to the server.

=item B<ExpireDelay> I<delay>

Skip expired values in query output.

=item B<SSLMode> I<disable>|I<allow>|I<prefer>|I<require>

Specify whether to use an SSL connection when contacting the server. The
following modes are supported:

=over 4

=item I<disable>

Do not use SSL at all.

=item I<allow>

First, try to connect without using SSL. If that fails, try using SSL.

=item I<prefer> (default)

First, try to connect using SSL. If that fails, try without using SSL.

=item I<require>

Use SSL only.

=back

=item B<Instance> I<name>

Specify the plugin instance name that should be used instead of the database
name (which is the default, if this option has not been specified). This
allows to query multiple databases of the same name on the same host (e.g.
when running multiple database server versions in parallel).

=item B<KRBSrvName> I<kerberos_service_name>

Specify the Kerberos service name to use when authenticating with Kerberos 5
or GSSAPI. See the sections "Kerberos authentication" and "GSSAPI" of the
B<PostgreSQL Documentation> for details.

=item B<Service> I<service_name>

Specify the PostgreSQL service name to use for additional parameters. That
service has to be defined in F<pg_service.conf> and holds additional
connection parameters. See the section "The Connection Service File" in the
B<PostgreSQL Documentation> for details.

=item B<Query> I<query>

Specifies a I<query> which should be executed in the context of the database
connection. This may be any of the predefined or user-defined queries. If no
such option is given, it defaults to "backends", "transactions", "queries",
"query_plans", "table_states", "disk_io" and "disk_usage" (unless a B<Writer>
has been specified). Else, the specified queries are used only.

=item B<Writer> I<writer>

Assigns the specified I<writer> backend to the database connection. This
causes all collected data to be send to the database using the settings
defined in the writer configuration (see the section "FILTER CONFIGURATION"
below for details on how to selectively send data to certain plugins).

Each writer will register a flush callback which may be used when having long
transactions enabled (see the B<CommitInterval> option above). When issuing
the B<FLUSH> command (see L<collectd-unixsock(5)> for details) the current
transaction will be committed right away. Two different kinds of flush
callbacks are available with the C<postgresql> plugin:

=over 4

=item B<postgresql>

Flush all writer backends.

=item B<postgresql->I<database>

Flush all writers of the specified I<database> only.

=back

=back

=head2 Plugin C<powerdns>

The C<powerdns> plugin queries statistics from an authoritative PowerDNS
nameserver and/or a PowerDNS recursor. Since both offer a wide variety of
values, many of which are probably meaningless to most users, but may be useful
for some. So you may chose which values to collect, but if you don't, some
reasonable defaults will be collected.

  <Plugin "powerdns">
    <Server "server_name">
      Collect "latency"
      Collect "udp-answers" "udp-queries"
      Socket "/var/run/pdns.controlsocket"
    </Server>
    <Recursor "recursor_name">
      Collect "questions"
      Collect "cache-hits" "cache-misses"
      Socket "/var/run/pdns_recursor.controlsocket"
    </Recursor>
    LocalSocket "/opt/collectd/var/run/collectd-powerdns"
  </Plugin>

=over 4

=item B<Server> and B<Recursor> block

The B<Server> block defines one authoritative server to query, the B<Recursor>
does the same for an recursing server. The possible options in both blocks are
the same, though. The argument defines a name for the serverE<nbsp>/ recursor
and is required.

=over 4

=item B<Collect> I<Field>

Using the B<Collect> statement you can select which values to collect. Here,
you specify the name of the values as used by the PowerDNS servers, e.E<nbsp>g.
C<dlg-only-drops>, C<answers10-100>.

The method of getting the values differs for B<Server> and B<Recursor> blocks:
When querying the server a C<SHOW *> command is issued in any case, because
that's the only way of getting multiple values out of the server at once.
collectd then picks out the values you have selected. When querying the
recursor, a command is generated to query exactly these values. So if you
specify invalid fields when querying the recursor, a syntax error may be
returned by the daemon and collectd may not collect any values at all.

If no B<Collect> statement is given, the following B<Server> values will be
collected:

=over 4

=item latency

=item packetcache-hit

=item packetcache-miss

=item packetcache-size

=item query-cache-hit

=item query-cache-miss

=item recursing-answers

=item recursing-questions

=item tcp-answers

=item tcp-queries

=item udp-answers

=item udp-queries

=back

The following B<Recursor> values will be collected by default:

=over 4

=item noerror-answers

=item nxdomain-answers

=item servfail-answers

=item sys-msec

=item user-msec

=item qa-latency

=item cache-entries

=item cache-hits

=item cache-misses

=item questions

=back

Please note that up to that point collectd doesn't know what values are
available on the server and values that are added do not need a change of the
mechanism so far. However, the values must be mapped to collectd's naming
scheme, which is done using a lookup table that lists all known values. If
values are added in the future and collectd does not know about them, you will
get an error much like this:

  powerdns plugin: submit: Not found in lookup table: foobar = 42

In this case please file a bug report with the collectd team.

=item B<Socket> I<Path>

Configures the path to the UNIX domain socket to be used when connecting to the
daemon. By default C<${localstatedir}/run/pdns.controlsocket> will be used for
an authoritative server and C<${localstatedir}/run/pdns_recursor.controlsocket>
will be used for the recursor.

=back

=item B<LocalSocket> I<Path>

Querying the recursor is done using UDP. When using UDP over UNIX domain
sockets, the client socket needs a name in the file system, too. You can set
this local name to I<Path> using the B<LocalSocket> option. The default is
C<I<prefix>/var/run/collectd-powerdns>.

=back

=head2 Plugin C<processes>

=over 4

=item B<Process> I<Name>

Select more detailed statistics of processes matching this name. The statistics
collected for these selected processes are size of the resident segment size
(RSS), user- and system-time used, number of processes and number of threads,
io data (where available) and minor and major pagefaults.

=item B<ProcessMatch> I<name> I<regex>

Similar to the B<Process> option this allows to select more detailed
statistics of processes matching the specified I<regex> (see L<regex(7)> for
details). The statistics of all matching processes are summed up and
dispatched to the daemon using the specified I<name> as an identifier. This
allows to "group" several processes together. I<name> must not contain
slashes.

=item B<CollectContextSwitch> I<Boolean>

Collect context switch of the process.

=back

=head2 Plugin C<protocols>

Collects a lot of information about various network protocols, such as I<IP>,
I<TCP>, I<UDP>, etc.

Available configuration options:

=over 4

=item B<Value> I<Selector>

Selects whether or not to select a specific value. The string being matched is
of the form "I<Protocol>:I<ValueName>", where I<Protocol> will be used as the
plugin instance and I<ValueName> will be used as type instance. An example of
the string being used would be C<Tcp:RetransSegs>.

You can use regular expressions to match a large number of values with just one
configuration option. To select all "extended" I<TCP> values, you could use the
following statement:

  Value "/^TcpExt:/"

Whether only matched values are selected or all matched values are ignored
depends on the B<IgnoreSelected>. By default, only matched values are selected.
If no value is configured at all, all values will be selected.

=item B<IgnoreSelected> B<true>|B<false>

If set to B<true>, inverts the selection made by B<Value>, i.E<nbsp>e. all
matching values will be ignored.

=back

=head2 Plugin C<python>

This plugin embeds a Python-interpreter into collectd and provides an interface
to collectd's plugin system. See L<collectd-python(5)> for its documentation.

=head2 Plugin C<routeros>

The C<routeros> plugin connects to a device running I<RouterOS>, the
Linux-based operating system for routers by I<MikroTik>. The plugin uses
I<librouteros> to connect and reads information about the interfaces and
wireless connections of the device. The configuration supports querying
multiple routers:

  <Plugin "routeros">
    <Router>
      Host "router0.example.com"
      User "collectd"
      Password "secr3t"
      CollectInterface true
      CollectCPULoad true
      CollectMemory true
    </Router>
    <Router>
      Host "router1.example.com"
      User "collectd"
      Password "5ecret"
      CollectInterface true
      CollectRegistrationTable true
      CollectDF true
      CollectDisk true
    </Router>
  </Plugin>

As you can see above, the configuration of the I<routeros> plugin consists of
one or more B<E<lt>RouterE<gt>> blocks. Within each block, the following
options are understood:

=over 4

=item B<Host> I<Host>

Hostname or IP-address of the router to connect to.

=item B<Port> I<Port>

Port name or port number used when connecting. If left unspecified, the default
will be chosen by I<librouteros>, currently "8728". This option expects a
string argument, even when a numeric port number is given.

=item B<User> I<User>

Use the user name I<User> to authenticate. Defaults to "admin".

=item B<Password> I<Password>

Set the password used to authenticate.

=item B<CollectInterface> B<true>|B<false>

When set to B<true>, interface statistics will be collected for all interfaces
present on the device. Defaults to B<false>.

=item B<CollectRegistrationTable> B<true>|B<false>

When set to B<true>, information about wireless LAN connections will be
collected. Defaults to B<false>.

=item B<CollectCPULoad> B<true>|B<false>

When set to B<true>, information about the CPU usage will be collected. The
number is a dimensionless value where zero indicates no CPU usage at all.
Defaults to B<false>.

=item B<CollectMemory> B<true>|B<false>

When enabled, the amount of used and free memory will be collected. How used
memory is calculated is unknown, for example whether or not caches are counted
as used space.
Defaults to B<false>.

=item B<CollectDF> B<true>|B<false>

When enabled, the amount of used and free disk space will be collected.
Defaults to B<false>.

=item B<CollectDisk> B<true>|B<false>

When enabled, the number of sectors written and bad blocks will be collected.
Defaults to B<false>.

=back

=head2 Plugin C<redis>

The I<Redis plugin> connects to one or more Redis servers and gathers
information about each server's state. For each server there is a I<Node> block
which configures the connection parameters for this node.

  <Plugin redis>
    <Node "example">
        Host "localhost"
        Port "6379"
        Timeout 2000
        <Query "LLEN myqueue">
          Type "queue_length"
          Instance "myqueue"
        <Query>
    </Node>
  </Plugin>

The information shown in the synopsis above is the I<default configuration>
which is used by the plugin if no configuration is present.

=over 4

=item B<Node> I<Nodename>

The B<Node> block identifies a new Redis node, that is a new Redis instance
running in an specified host and port. The name for node is a canonical
identifier which is used as I<plugin instance>. It is limited to
64E<nbsp>characters in length.

=item B<Host> I<Hostname>

The B<Host> option is the hostname or IP-address where the Redis instance is
running on.

=item B<Port> I<Port>

The B<Port> option is the TCP port on which the Redis instance accepts
connections. Either a service name of a port number may be given. Please note
that numerical port numbers must be given as a string, too.

=item B<Password> I<Password>

Use I<Password> to authenticate when connecting to I<Redis>.

=item B<Timeout> I<Milliseconds>

The B<Timeout> option set the socket timeout for node response. Since the Redis
read function is blocking, you should keep this value as low as possible. Keep
in mind that the sum of all B<Timeout> values for all B<Nodes> should be lower
than B<Interval> defined globally.

=item B<Query> I<Querystring>

The B<Query> block identifies a query to execute against the redis server.
There may be an arbitrary number of queries to execute.

=item B<Type> I<Collectd type>

Within a query definition, a valid collectd type to use as when submitting
the result of the query. When not supplied, will default to B<gauge>.

=item B<Instance> I<Type instance>

Within a query definition, an optional type instance to use when submitting
the result of the query. When not supplied will default to the escaped
command, up to 64 chars.

=back

=head2 Plugin C<rrdcached>

The C<rrdcached> plugin uses the RRDtool accelerator daemon, L<rrdcached(1)>,
to store values to RRD files in an efficient manner. The combination of the
C<rrdcached> B<plugin> and the C<rrdcached> B<daemon> is very similar to the
way the C<rrdtool> plugin works (see below). The added abstraction layer
provides a number of benefits, though: Because the cache is not within
C<collectd> anymore, it does not need to be flushed when C<collectd> is to be
restarted. This results in much shorter (if any) gaps in graphs, especially
under heavy load. Also, the C<rrdtool> command line utility is aware of the
daemon so that it can flush values to disk automatically when needed. This
allows to integrate automated flushing of values into graphing solutions much
more easily.

There are disadvantages, though: The daemon may reside on a different host, so
it may not be possible for C<collectd> to create the appropriate RRD files
anymore. And even if C<rrdcached> runs on the same host, it may run in a
different base directory, so relative paths may do weird stuff if you're not
careful.

So the B<recommended configuration> is to let C<collectd> and C<rrdcached> run
on the same host, communicating via a UNIX domain socket. The B<DataDir>
setting should be set to an absolute path, so that a changed base directory
does not result in RRD files being createdE<nbsp>/ expected in the wrong place.

=over 4

=item B<DaemonAddress> I<Address>

Address of the daemon as understood by the C<rrdc_connect> function of the RRD
library. See L<rrdcached(1)> for details. Example:

  <Plugin "rrdcached">
    DaemonAddress "unix:/var/run/rrdcached.sock"
  </Plugin>

=item B<DataDir> I<Directory>

Set the base directory in which the RRD files reside. If this is a relative
path, it is relative to the working base directory of the C<rrdcached> daemon!
Use of an absolute path is recommended.

=item B<CreateFiles> B<true>|B<false>

Enables or disables the creation of RRD files. If the daemon is not running
locally, or B<DataDir> is set to a relative path, this will not work as
expected. Default is B<true>.

=item B<CreateFilesAsync> B<false>|B<true>

When enabled, new RRD files are enabled asynchronously, using a separate thread
that runs in the background. This prevents writes to block, which is a problem
especially when many hundreds of files need to be created at once. However,
since the purpose of creating the files asynchronously is I<not> to block until
the file is available, values before the file is available will be discarded.
When disabled (the default) files are created synchronously, blocking for a
short while, while the file is being written.

=item B<StepSize> I<Seconds>

B<Force> the stepsize of newly created RRD-files. Ideally (and per default)
this setting is unset and the stepsize is set to the interval in which the data
is collected. Do not use this option unless you absolutely have to for some
reason. Setting this option may cause problems with the C<snmp plugin>, the
C<exec plugin> or when the daemon is set up to receive data from other hosts.

=item B<HeartBeat> I<Seconds>

B<Force> the heartbeat of newly created RRD-files. This setting should be unset
in which case the heartbeat is set to twice the B<StepSize> which should equal
the interval in which data is collected. Do not set this option unless you have
a very good reason to do so.

=item B<RRARows> I<NumRows>

The C<rrdtool plugin> calculates the number of PDPs per CDP based on the
B<StepSize>, this setting and a timespan. This plugin creates RRD-files with
three times five RRAs, i. e. five RRAs with the CFs B<MIN>, B<AVERAGE>, and
B<MAX>. The five RRAs are optimized for graphs covering one hour, one day, one
week, one month, and one year.

So for each timespan, it calculates how many PDPs need to be consolidated into
one CDP by calculating:
  number of PDPs = timespan / (stepsize * rrarows)

Bottom line is, set this no smaller than the width of you graphs in pixels. The
default is 1200.

=item B<RRATimespan> I<Seconds>

Adds an RRA-timespan, given in seconds. Use this option multiple times to have
more then one RRA. If this option is never used, the built-in default of (3600,
86400, 604800, 2678400, 31622400) is used.

For more information on how RRA-sizes are calculated see B<RRARows> above.

=item B<XFF> I<Factor>

Set the "XFiles Factor". The default is 0.1. If unsure, don't set this option.
I<Factor> must be in the range C<[0.0-1.0)>, i.e. between zero (inclusive) and
one (exclusive).

=item B<CollectStatistics> B<false>|B<true>

When set to B<true>, various statistics about the I<rrdcached> daemon will be
collected, with "rrdcached" as the I<plugin name>. Defaults to B<false>.

Statistics are read via I<rrdcached>s socket using the STATS command.
See L<rrdcached(1)> for details.

=back

=head2 Plugin C<rrdtool>

You can use the settings B<StepSize>, B<HeartBeat>, B<RRARows>, and B<XFF> to
fine-tune your RRD-files. Please read L<rrdcreate(1)> if you encounter problems
using these settings. If you don't want to dive into the depths of RRDtool, you
can safely ignore these settings.

=over 4

=item B<DataDir> I<Directory>

Set the directory to store RRD files under. By default RRD files are generated
beneath the daemon's working directory, i.e. the B<BaseDir>.

=item B<CreateFilesAsync> B<false>|B<true>

When enabled, new RRD files are enabled asynchronously, using a separate thread
that runs in the background. This prevents writes to block, which is a problem
especially when many hundreds of files need to be created at once. However,
since the purpose of creating the files asynchronously is I<not> to block until
the file is available, values before the file is available will be discarded.
When disabled (the default) files are created synchronously, blocking for a
short while, while the file is being written.

=item B<StepSize> I<Seconds>

B<Force> the stepsize of newly created RRD-files. Ideally (and per default)
this setting is unset and the stepsize is set to the interval in which the data
is collected. Do not use this option unless you absolutely have to for some
reason. Setting this option may cause problems with the C<snmp plugin>, the
C<exec plugin> or when the daemon is set up to receive data from other hosts.

=item B<HeartBeat> I<Seconds>

B<Force> the heartbeat of newly created RRD-files. This setting should be unset
in which case the heartbeat is set to twice the B<StepSize> which should equal
the interval in which data is collected. Do not set this option unless you have
a very good reason to do so.

=item B<RRARows> I<NumRows>

The C<rrdtool plugin> calculates the number of PDPs per CDP based on the
B<StepSize>, this setting and a timespan. This plugin creates RRD-files with
three times five RRAs, i.e. five RRAs with the CFs B<MIN>, B<AVERAGE>, and
B<MAX>. The five RRAs are optimized for graphs covering one hour, one day, one
week, one month, and one year.

So for each timespan, it calculates how many PDPs need to be consolidated into
one CDP by calculating:
  number of PDPs = timespan / (stepsize * rrarows)

Bottom line is, set this no smaller than the width of you graphs in pixels. The
default is 1200.

=item B<RRATimespan> I<Seconds>

Adds an RRA-timespan, given in seconds. Use this option multiple times to have
more then one RRA. If this option is never used, the built-in default of (3600,
86400, 604800, 2678400, 31622400) is used.

For more information on how RRA-sizes are calculated see B<RRARows> above.

=item B<XFF> I<Factor>

Set the "XFiles Factor". The default is 0.1. If unsure, don't set this option.
I<Factor> must be in the range C<[0.0-1.0)>, i.e. between zero (inclusive) and
one (exclusive).

=item B<CacheFlush> I<Seconds>

When the C<rrdtool> plugin uses a cache (by setting B<CacheTimeout>, see below)
it writes all values for a certain RRD-file if the oldest value is older than
(or equal to) the number of seconds specified. If some RRD-file is not updated
anymore for some reason (the computer was shut down, the network is broken,
etc.) some values may still be in the cache. If B<CacheFlush> is set, then the
entire cache is searched for entries older than B<CacheTimeout> seconds and
written to disk every I<Seconds> seconds. Since this is kind of expensive and
does nothing under normal circumstances, this value should not be too small.
900 seconds might be a good value, though setting this to 7200 seconds doesn't
normally do much harm either.

=item B<CacheTimeout> I<Seconds>

If this option is set to a value greater than zero, the C<rrdtool plugin> will
save values in a cache, as described above. Writing multiple values at once
reduces IO-operations and thus lessens the load produced by updating the files.
The trade off is that the graphs kind of "drag behind" and that more memory is
used.

=item B<WritesPerSecond> I<Updates>

When collecting many statistics with collectd and the C<rrdtool> plugin, you
will run serious performance problems. The B<CacheFlush> setting and the
internal update queue assert that collectd continues to work just fine even
under heavy load, but the system may become very unresponsive and slow. This is
a problem especially if you create graphs from the RRD files on the same
machine, for example using the C<graph.cgi> script included in the
C<contrib/collection3/> directory.

This setting is designed for very large setups. Setting this option to a value
between 25 and 80 updates per second, depending on your hardware, will leave
the server responsive enough to draw graphs even while all the cached values
are written to disk. Flushed values, i.E<nbsp>e. values that are forced to disk
by the B<FLUSH> command, are B<not> effected by this limit. They are still
written as fast as possible, so that web frontends have up to date data when
generating graphs.

For example: If you have 100,000 RRD files and set B<WritesPerSecond> to 30
updates per second, writing all values to disk will take approximately
56E<nbsp>minutes. Together with the flushing ability that's integrated into
"collection3" you'll end up with a responsive and fast system, up to date
graphs and basically a "backup" of your values every hour.

=item B<RandomTimeout> I<Seconds>

When set, the actual timeout for each value is chosen randomly between
I<CacheTimeout>-I<RandomTimeout> and I<CacheTimeout>+I<RandomTimeout>. The
intention is to avoid high load situations that appear when many values timeout
at the same time. This is especially a problem shortly after the daemon starts,
because all values were added to the internal cache at roughly the same time.

=back

=head2 Plugin C<sensors>

The I<Sensors plugin> uses B<lm_sensors> to retrieve sensor-values. This means
that all the needed modules have to be loaded and lm_sensors has to be
configured (most likely by editing F</etc/sensors.conf>. Read
L<sensors.conf(5)> for details.

The B<lm_sensors> homepage can be found at
L<http://secure.netroedge.com/~lm78/>.

=over 4

=item B<SensorConfigFile> I<File>

Read the I<lm_sensors> configuration from I<File>. When unset (recommended),
the library's default will be used.

=item B<Sensor> I<chip-bus-address/type-feature>

Selects the name of the sensor which you want to collect or ignore, depending
on the B<IgnoreSelected> below. For example, the option "B<Sensor>
I<it8712-isa-0290/voltage-in1>" will cause collectd to gather data for the
voltage sensor I<in1> of the I<it8712> on the isa bus at the address 0290.

=item B<IgnoreSelected> I<true>|I<false>

If no configuration if given, the B<sensors>-plugin will collect data from all
sensors. This may not be practical, especially for uninteresting sensors.
Thus, you can use the B<Sensor>-option to pick the sensors you're interested
in. Sometimes, however, it's easier/preferred to collect all sensors I<except> a
few ones. This option enables you to do that: By setting B<IgnoreSelected> to
I<true> the effect of B<Sensor> is inverted: All selected sensors are ignored
and all other sensors are collected.

=back

=head2 Plugin C<sigrok>

The I<sigrok plugin> uses I<libsigrok> to retrieve measurements from any device
supported by the L<sigrok|http://sigrok.org/> project.

B<Synopsis>

 <Plugin sigrok>
   LogLevel 3
   <Device "AC Voltage">
      Driver "fluke-dmm"
      MinimumInterval 10
      Conn "/dev/ttyUSB2"
   </Device>
   <Device "Sound Level">
      Driver "cem-dt-885x"
      Conn "/dev/ttyUSB1"
   </Device>
 </Plugin>

=over 4

=item B<LogLevel> B<0-5>

The I<sigrok> logging level to pass on to the I<collectd> log, as a number
between B<0> and B<5> (inclusive). These levels correspond to C<None>,
C<Errors>, C<Warnings>, C<Informational>, C<Debug >and C<Spew>, respectively.
The default is B<2> (C<Warnings>). The I<sigrok> log messages, regardless of
their level, are always submitted to I<collectd> at its INFO log level.

=item E<lt>B<Device> I<Name>E<gt>

A sigrok-supported device, uniquely identified by this section's options. The
I<Name> is passed to I<collectd> as the I<plugin instance>.

=item B<Driver> I<DriverName>

The sigrok driver to use for this device.

=item B<Conn> I<ConnectionSpec>

If the device cannot be auto-discovered, or more than one might be discovered
by the driver, I<ConnectionSpec> specifies the connection string to the device.
It can be of the form of a device path (e.g.E<nbsp>C</dev/ttyUSB2>), or, in
case of a non-serial USB-connected device, the USB I<VendorID>B<.>I<ProductID>
separated by a period (e.g.E<nbsp>C<0403.6001>). A USB device can also be
specified as I<Bus>B<.>I<Address> (e.g.E<nbsp>C<1.41>).

=item B<SerialComm> I<SerialSpec>

For serial devices with non-standard port settings, this option can be used
to specify them in a form understood by I<sigrok>, e.g.E<nbsp>C<9600/8n1>.
This should not be necessary; drivers know how to communicate with devices they
support.

=item B<MinimumInterval> I<Seconds>

Specifies the minimum time between measurement dispatches to I<collectd>, in
seconds. Since some I<sigrok> supported devices can acquire measurements many
times per second, it may be necessary to throttle these. For example, the
I<RRD plugin> cannot process writes more than once per second.

The default B<MinimumInterval> is B<0>, meaning measurements received from the
device are always dispatched to I<collectd>. When throttled, unused
measurements are discarded.

=back

=head2 Plugin C<smart>

The C<smart> plugin collects SMART information from physical
disks. Values collectd include temperature, power cycle count, poweron
time and bad sectors. Also, all SMART attributes are collected along
with the normalized current value, the worst value, the threshold and
a human readable value.

Using the following two options you can ignore some disks or configure the
collection only of specific disks.

=over 4

=item B<Disk> I<Name>

Select the disk I<Name>. Whether it is collected or ignored depends on the
B<IgnoreSelected> setting, see below. As with other plugins that use the
daemon's ignorelist functionality, a string that starts and ends with a slash
is interpreted as a regular expression. Examples:

  Disk "sdd"
  Disk "/hda[34]/"

=item B<IgnoreSelected> B<true>|B<false>

Sets whether selected disks, i.E<nbsp>e. the ones matches by any of the B<Disk>
statements, are ignored or if all other disks are ignored. The behavior
(hopefully) is intuitive: If no B<Disk> option is configured, all disks are
collected. If at least one B<Disk> option is given and no B<IgnoreSelected> or
set to B<false>, B<only> matching disks will be collected. If B<IgnoreSelected>
is set to B<true>, all disks are collected B<except> the ones matched.

=back

=head2 Plugin C<snmp>

Since the configuration of the C<snmp plugin> is a little more complicated than
other plugins, its documentation has been moved to an own manpage,
L<collectd-snmp(5)>. Please see there for details.

=head2 Plugin C<statsd>

The I<statsd plugin> listens to a UDP socket, reads "events" in the statsd
protocol and dispatches rates or other aggregates of these numbers
periodically.

The plugin implements the I<Counter>, I<Timer>, I<Gauge> and I<Set> types which
are dispatched as the I<collectd> types C<derive>, C<latency>, C<gauge> and
C<objects> respectively.

The following configuration options are valid:

=over 4

=item B<Host> I<Host>

Bind to the hostname / address I<Host>. By default, the plugin will bind to the
"any" address, i.e. accept packets sent to any of the hosts addresses.

=item B<Port> I<Port>

UDP port to listen to. This can be either a service name or a port number.
Defaults to C<8125>.

=item B<DeleteCounters> B<false>|B<true>

=item B<DeleteTimers> B<false>|B<true>

=item B<DeleteGauges> B<false>|B<true>

=item B<DeleteSets> B<false>|B<true>

These options control what happens if metrics are not updated in an interval.
If set to B<False>, the default, metrics are dispatched unchanged, i.e. the
rate of counters and size of sets will be zero, timers report C<NaN> and gauges
are unchanged. If set to B<True>, the such metrics are not dispatched and
removed from the internal cache.

=item B<CounterSum> B<false>|B<true>

When enabled, create a C<count> metric which reports the change since the last
read. This option primarily exists for compatibility with the I<statsd>
impelemtation by Etsy.

=item B<TimerPercentile> I<Percent>

Calculate and dispatch the configured percentile, i.e. compute the latency, so
that I<Percent> of all reported timers are smaller than or equal to the
computed latency. This is useful for cutting off the long tail latency, as it's
often done in I<Service Level Agreements> (SLAs).

Different percentiles can be calculated by setting this option several times.
If none are specified, no percentiles are calculated / dispatched.

=item B<TimerLower> B<false>|B<true>

=item B<TimerUpper> B<false>|B<true>

=item B<TimerSum> B<false>|B<true>

=item B<TimerCount> B<false>|B<true>

Calculate and dispatch various values out of I<Timer> metrics received during
an interval. If set to B<False>, the default, these values aren't calculated /
dispatched.

=back

=head2 Plugin C<swap>

The I<Swap plugin> collects information about used and available swap space. On
I<Linux> and I<Solaris>, the following options are available:

=over 4

=item B<ReportByDevice> B<false>|B<true>

Configures how to report physical swap devices. If set to B<false> (the
default), the summary over all swap devices is reported only, i.e. the globally
used and available space over all devices. If B<true> is configured, the used
and available space of each device will be reported separately.

This option is only available if the I<Swap plugin> can read C</proc/swaps>
(under Linux) or use the L<swapctl(2)> mechanism (under I<Solaris>).

=item B<ReportBytes> B<false>|B<true>

When enabled, the I<swap I/O> is reported in bytes. When disabled, the default,
I<swap I/O> is reported in pages. This option is available under Linux only.

=item B<ValuesAbsolute> B<true>|B<false>

Enables or disables reporting of absolute swap metrics, i.e. number of I<bytes>
available and used. Defaults to B<true>.

=item B<ValuesPercentage> B<false>|B<true>

Enables or disables reporting of relative swap metrics, i.e. I<percent>
available and free. Defaults to B<false>.

This is useful for deploying I<collectd> in a heterogeneous environment, where
swap sizes differ and you want to specify generic thresholds or similar.

=back

=head2 Plugin C<syslog>

=over 4

=item B<LogLevel> B<debug|info|notice|warning|err>

Sets the log-level. If, for example, set to B<notice>, then all events with
severity B<notice>, B<warning>, or B<err> will be submitted to the
syslog-daemon.

Please note that B<debug> is only available if collectd has been compiled with
debugging support.

=item B<NotifyLevel> B<OKAY>|B<WARNING>|B<FAILURE>

Controls which notifications should be sent to syslog. The default behaviour is
not to send any. Less severe notifications always imply logging more severe
notifications: Setting this to B<OKAY> means all notifications will be sent to
syslog, setting this to B<WARNING> will send B<WARNING> and B<FAILURE>
notifications but will dismiss B<OKAY> notifications. Setting this option to
B<FAILURE> will only send failures to syslog.

=back

=head2 Plugin C<table>

The C<table plugin> provides generic means to parse tabular data and dispatch
user specified values. Values are selected based on column numbers. For
example, this plugin may be used to get values from the Linux L<proc(5)>
filesystem or CSV (comma separated values) files.

  <Plugin table>
    <Table "/proc/slabinfo">
      Instance "slabinfo"
      Separator " "
      <Result>
        Type gauge
        InstancePrefix "active_objs"
        InstancesFrom 0
        ValuesFrom 1
      </Result>
      <Result>
        Type gauge
        InstancePrefix "objperslab"
        InstancesFrom 0
        ValuesFrom 4
      </Result>
    </Table>
  </Plugin>

The configuration consists of one or more B<Table> blocks, each of which
configures one file to parse. Within each B<Table> block, there are one or
more B<Result> blocks, which configure which data to select and how to
interpret it.

The following options are available inside a B<Table> block:

=over 4

=item B<Instance> I<instance>

If specified, I<instance> is used as the plugin instance. So, in the above
example, the plugin name C<table-slabinfo> would be used. If omitted, the
filename of the table is used instead, with all special characters replaced
with an underscore (C<_>).

=item B<Separator> I<string>

Any character of I<string> is interpreted as a delimiter between the different
columns of the table. A sequence of two or more contiguous delimiters in the
table is considered to be a single delimiter, i.E<nbsp>e. there cannot be any
empty columns. The plugin uses the L<strtok_r(3)> function to parse the lines
of a table - see its documentation for more details. This option is mandatory.

A horizontal tab, newline and carriage return may be specified by C<\\t>,
C<\\n> and C<\\r> respectively. Please note that the double backslashes are
required because of collectd's config parsing.

=back

The following options are available inside a B<Result> block:

=over 4

=item B<Type> I<type>

Sets the type used to dispatch the values to the daemon. Detailed information
about types and their configuration can be found in L<types.db(5)>. This
option is mandatory.

=item B<InstancePrefix> I<prefix>

If specified, prepend I<prefix> to the type instance. If omitted, only the
B<InstancesFrom> option is considered for the type instance.

=item B<InstancesFrom> I<column0> [I<column1> ...]

If specified, the content of the given columns (identified by the column
number starting at zero) will be used to create the type instance for each
row. Multiple values (and the instance prefix) will be joined together with
dashes (I<->) as separation character. If omitted, only the B<InstancePrefix>
option is considered for the type instance.

The plugin itself does not check whether or not all built instances are
different. It’s your responsibility to assure that each is unique. This is
especially true, if you do not specify B<InstancesFrom>: B<You> have to make
sure that the table only contains one row.

If neither B<InstancePrefix> nor B<InstancesFrom> is given, the type instance
will be empty.

=item B<ValuesFrom> I<column0> [I<column1> ...]

Specifies the columns (identified by the column numbers starting at zero)
whose content is used as the actual data for the data sets that are dispatched
to the daemon. How many such columns you need is determined by the B<Type>
setting above. If you specify too many or not enough columns, the plugin will
complain about that and no data will be submitted to the daemon. The plugin
uses L<strtoll(3)> and L<strtod(3)> to parse counter and gauge values
respectively, so anything supported by those functions is supported by the
plugin as well. This option is mandatory.

=back

=head2 Plugin C<tail>

The C<tail plugin> follows logfiles, just like L<tail(1)> does, parses
each line and dispatches found values. What is matched can be configured by the
user using (extended) regular expressions, as described in L<regex(7)>.

  <Plugin "tail">
    <File "/var/log/exim4/mainlog">
      Instance "exim"
      Interval 60
      <Match>
        Regex "S=([1-9][0-9]*)"
        DSType "CounterAdd"
        Type "ipt_bytes"
        Instance "total"
      </Match>
      <Match>
        Regex "\\<R=local_user\\>"
        ExcludeRegex "\\<R=local_user\\>.*mail_spool defer"
        DSType "CounterInc"
        Type "counter"
        Instance "local_user"
      </Match>
    </File>
  </Plugin>

The config consists of one or more B<File> blocks, each of which configures one
logfile to parse. Within each B<File> block, there are one or more B<Match>
blocks, which configure a regular expression to search for.

The B<Instance> option in the B<File> block may be used to set the plugin
instance. So in the above example the plugin name C<tail-foo> would be used.
This plugin instance is for all B<Match> blocks that B<follow> it, until the
next B<Instance> option. This way you can extract several plugin instances from
one logfile, handy when parsing syslog and the like.

The B<Interval> option allows you to define the length of time between reads. If
this is not set, the default Interval will be used.

Each B<Match> block has the following options to describe how the match should
be performed:

=over 4

=item B<Regex> I<regex>

Sets the regular expression to use for matching against a line. The first
subexpression has to match something that can be turned into a number by
L<strtoll(3)> or L<strtod(3)>, depending on the value of C<CounterAdd>, see
below. Because B<extended> regular expressions are used, you do not need to use
backslashes for subexpressions! If in doubt, please consult L<regex(7)>. Due to
collectd's config parsing you need to escape backslashes, though. So if you
want to match literal parentheses you need to do the following:

  Regex "SPAM \\(Score: (-?[0-9]+\\.[0-9]+)\\)"

=item B<ExcludeRegex> I<regex>

Sets an optional regular expression to use for excluding lines from the match.
An example which excludes all connections from localhost from the match:

  ExcludeRegex "127\\.0\\.0\\.1"

=item B<DSType> I<Type>

Sets how the values are cumulated. I<Type> is one of:

=over 4

=item B<GaugeAverage>

Calculate the average.

=item B<GaugeMin>

Use the smallest number only.

=item B<GaugeMax>

Use the greatest number only.

=item B<GaugeLast>

Use the last number found.

=item B<CounterSet>

=item B<DeriveSet>

=item B<AbsoluteSet>

The matched number is a counter. Simply I<sets> the internal counter to this
value. Variants exist for C<COUNTER>, C<DERIVE>, and C<ABSOLUTE> data sources.

=item B<GaugeAdd>

=item B<CounterAdd>

=item B<DeriveAdd>

Add the matched value to the internal counter. In case of B<DeriveAdd>, the
matched number may be negative, which will effectively subtract from the
internal counter.

=item B<GaugeInc>

=item B<CounterInc>

=item B<DeriveInc>

Increase the internal counter by one. These B<DSType> are the only ones that do
not use the matched subexpression, but simply count the number of matched
lines. Thus, you may use a regular expression without submatch in this case.

=back

As you'd expect the B<Gauge*> types interpret the submatch as a floating point
number, using L<strtod(3)>. The B<Counter*> and B<AbsoluteSet> types interpret
the submatch as an unsigned integer using L<strtoull(3)>. The B<Derive*> types
interpret the submatch as a signed integer using L<strtoll(3)>. B<CounterInc>
and B<DeriveInc> do not use the submatch at all and it may be omitted in this
case.

=item B<Type> I<Type>

Sets the type used to dispatch this value. Detailed information about types and
their configuration can be found in L<types.db(5)>.

=item B<Instance> I<TypeInstance>

This optional setting sets the type instance to use.

=back

=head2 Plugin C<tail_csv>

The I<tail_csv plugin> reads files in the CSV format, e.g. the statistics file
written by I<Snort>.

B<Synopsis:>

 <Plugin "tail_csv">
   <Metric "snort-dropped">
       Type "percent"
       Instance "dropped"
       Index 1
   </Metric>
   <File "/var/log/snort/snort.stats">
       Instance "snort-eth0"
       Interval 600
       Collect "snort-dropped"
   </File>
 </Plugin>

The configuration consists of one or more B<Metric> blocks that define an index
into the line of the CSV file and how this value is mapped to I<collectd's>
internal representation. These are followed by one or more B<Instance> blocks
which configure which file to read, in which interval and which metrics to
extract.

=over 4

=item E<lt>B<Metric> I<Name>E<gt>

The B<Metric> block configures a new metric to be extracted from the statistics
file and how it is mapped on I<collectd's> data model. The string I<Name> is
only used inside the B<Instance> blocks to refer to this block, so you can use
one B<Metric> block for multiple CSV files.

=over 4

=item B<Type> I<Type>

Configures which I<Type> to use when dispatching this metric. Types are defined
in the L<types.db(5)> file, see the appropriate manual page for more
information on specifying types. Only types with a single I<data source> are
supported by the I<tail_csv plugin>. The information whether the value is an
absolute value (i.e. a C<GAUGE>) or a rate (i.e. a C<DERIVE>) is taken from the
I<Type's> definition.

=item B<Instance> I<TypeInstance>

If set, I<TypeInstance> is used to populate the type instance field of the
created value lists. Otherwise, no type instance is used.

=item B<ValueFrom> I<Index>

Configure to read the value from the field with the zero-based index I<Index>.
If the value is parsed as signed integer, unsigned integer or double depends on
the B<Type> setting, see above.

=back

=item E<lt>B<File> I<Path>E<gt>

Each B<File> block represents one CSV file to read. There must be at least one
I<File> block but there can be multiple if you have multiple CSV files.

=over 4

=item B<Instance> I<PluginInstance>

Sets the I<plugin instance> used when dispatching the values.

=item B<Collect> I<Metric>

Specifies which I<Metric> to collect. This option must be specified at least
once, and you can use this option multiple times to specify more than one
metric to be extracted from this statistic file.

=item B<Interval> I<Seconds>

Configures the interval in which to read values from this instance / file.
Defaults to the plugin's default interval.

=item B<TimeFrom> I<Index>

Rather than using the local time when dispatching a value, read the timestamp
from the field with the zero-based index I<Index>. The value is interpreted as
seconds since epoch. The value is parsed as a double and may be factional.

=back

=back

=head2 Plugin C<teamspeak2>

The C<teamspeak2 plugin> connects to the query port of a teamspeak2 server and
polls interesting global and virtual server data. The plugin can query only one
physical server but unlimited virtual servers. You can use the following
options to configure it:

=over 4

=item B<Host> I<hostname/ip>

The hostname or ip which identifies the physical server.
Default: 127.0.0.1

=item B<Port> I<port>

The query port of the physical server. This needs to be a string.
Default: "51234"

=item B<Server> I<port>

This option has to be added once for every virtual server the plugin should
query. If you want to query the virtual server on port 8767 this is what the
option would look like:

  Server "8767"

This option, although numeric, needs to be a string, i.E<nbsp>e. you B<must>
use quotes around it! If no such statement is given only global information
will be collected.

=back

=head2 Plugin C<ted>

The I<TED> plugin connects to a device of "The Energy Detective", a device to
measure power consumption. These devices are usually connected to a serial
(RS232) or USB port. The plugin opens a configured device and tries to read the
current energy readings. For more information on TED, visit
L<http://www.theenergydetective.com/>.

Available configuration options:

=over 4

=item B<Device> I<Path>

Path to the device on which TED is connected. collectd will need read and write
permissions on that file.

Default: B</dev/ttyUSB0>

=item B<Retries> I<Num>

Apparently reading from TED is not that reliable. You can therefore configure a
number of retries here. You only configure the I<retries> here, to if you
specify zero, one reading will be performed (but no retries if that fails); if
you specify three, a maximum of four readings are performed. Negative values
are illegal.

Default: B<0>

=back

=head2 Plugin C<tcpconns>

The C<tcpconns plugin> counts the number of currently established TCP
connections based on the local port and/or the remote port. Since there may be
a lot of connections the default if to count all connections with a local port,
for which a listening socket is opened. You can use the following options to
fine-tune the ports you are interested in:

=over 4

=item B<ListeningPorts> I<true>|I<false>

If this option is set to I<true>, statistics for all local ports for which a
listening socket exists are collected. The default depends on B<LocalPort> and
B<RemotePort> (see below): If no port at all is specifically selected, the
default is to collect listening ports. If specific ports (no matter if local or
remote ports) are selected, this option defaults to I<false>, i.E<nbsp>e. only
the selected ports will be collected unless this option is set to I<true>
specifically.

=item B<LocalPort> I<Port>

Count the connections to a specific local port. This can be used to see how
many connections are handled by a specific daemon, e.E<nbsp>g. the mailserver.
You have to specify the port in numeric form, so for the mailserver example
you'd need to set B<25>.

=item B<RemotePort> I<Port>

Count the connections to a specific remote port. This is useful to see how
much a remote service is used. This is most useful if you want to know how many
connections a local service has opened to remote services, e.E<nbsp>g. how many
connections a mail server or news server has to other mail or news servers, or
how many connections a web proxy holds to web servers. You have to give the
port in numeric form.

=item B<AllPortsSummary> I<true>|I<false>

If this option is set to I<true> a summary of statistics from all connections
are collectd. This option defaults to I<false>.

=back

=head2 Plugin C<thermal>

=over 4

=item B<ForceUseProcfs> I<true>|I<false>

By default, the I<Thermal plugin> tries to read the statistics from the Linux
C<sysfs> interface. If that is not available, the plugin falls back to the
C<procfs> interface. By setting this option to I<true>, you can force the
plugin to use the latter. This option defaults to I<false>.

=item B<Device> I<Device>

Selects the name of the thermal device that you want to collect or ignore,
depending on the value of the B<IgnoreSelected> option. This option may be
used multiple times to specify a list of devices.

=item B<IgnoreSelected> I<true>|I<false>

Invert the selection: If set to true, all devices B<except> the ones that
match the device names specified by the B<Device> option are collected. By
default only selected devices are collected if a selection is made. If no
selection is configured at all, B<all> devices are selected.

=back

=head2 Plugin C<threshold>

The I<Threshold plugin> checks values collected or received by I<collectd>
against a configurable I<threshold> and issues I<notifications> if values are
out of bounds.

Documentation for this plugin is available in the L<collectd-threshold(5)>
manual page.

=head2 Plugin C<tokyotyrant>

The I<TokyoTyrant plugin> connects to a TokyoTyrant server and collects a
couple metrics: number of records, and database size on disk.

=over 4

=item B<Host> I<Hostname/IP>

The hostname or ip which identifies the server.
Default: B<127.0.0.1>

=item B<Port> I<Service/Port>

The query port of the server. This needs to be a string, even if the port is
given in its numeric form.
Default: B<1978>

=back

=head2 Plugin C<turbostat>

The I<Turbostat plugin> reads CPU frequency and C-state residency on modern
Intel processors by using the new Model Specific Registers.

=over 4

=item B<CoreCstates> I<Bitmask(Integer)>

Bitmask of the list of core C states supported by the processor.
This option should only be used if the automated detection fails.
Default value extracted from the cpu model and family.

Currently supported C-states (by this plugin): 3, 6, 7

Example: (1<<3)+(1<<6)+(1<<7) = 392 for all states

=item B<PackageCstates> I<Bitmask(Integer)>

Bitmask of the list of pacages C states supported by the processor.
This option should only be used if the automated detection fails.
Default value extracted from the cpu model and family.

Currently supported C-states (by this plugin): 2, 3, 6, 7, 8, 9, 10

Example: (1<<2)+(1<<3)+(1<<6)+(1<<7) = 396 for states 2, 3, 6 and 7

=item B<SystemManagementInterrupt> I<true>|I<false>

Boolean enabling the collection of the I/O System-Management Interrupt
counter'. This option should only be used if the automated detection
fails or if you want to disable this feature.

=item B<DigitalTemperatureSensor> I<true>|I<false>

Boolean enabling the collection of the temperature of each core.
This option should only be used if the automated detectionfails or 
if you want to disable this feature.

=item B<DigitalTemperatureSensor> I<true>|I<false>

Boolean enabling the collection of the temperature of each package.
This option should only be used if the automated detectionfails or 
if you want to disable this feature.

=item B<TCCActivationTemp> I<Temperature>

Thermal Control Circuit Activation Temperature of the installed
CPU. This temperature is used when collecting the temperature of
cores or packages. This option should only be used if the automated
detection fails. Default value extracted from B<MSR_IA32_TEMPERATURE_TARGET>

=item B<RunningAveragePowerLimit> I<Bitmask(Integer)>

Bitmask of the list of elements to be thermally monitored. This option
should only be used if the automated detection fails or if you want to
disable some collections. The different bits of this bitmask accepted
by this plugin are:

=over 4

=item 0 ('1'): Package

=item 1 ('2'): DRAM

=item 2 ('4'): Cores

=item 3 ('8'): Embedded graphic device

=back

=back

=head2 Plugin C<unixsock>

=over 4

=item B<SocketFile> I<Path>

Sets the socket-file which is to be created.

=item B<SocketGroup> I<Group>

If running as root change the group of the UNIX-socket after it has been
created. Defaults to B<collectd>.

=item B<SocketPerms> I<Permissions>

Change the file permissions of the UNIX-socket after it has been created. The
permissions must be given as a numeric, octal value as you would pass to
L<chmod(1)>. Defaults to B<0770>.

=item B<DeleteSocket> B<false>|B<true>

If set to B<true>, delete the socket file before calling L<bind(2)>, if a file
with the given name already exists. If I<collectd> crashes a socket file may be
left over, preventing the daemon from opening a new socket when restarted.
Since this is potentially dangerous, this defaults to B<false>.

=back

=head2 Plugin C<uuid>

This plugin, if loaded, causes the Hostname to be taken from the machine's
UUID. The UUID is a universally unique designation for the machine, usually
taken from the machine's BIOS. This is most useful if the machine is running in
a virtual environment such as Xen, in which case the UUID is preserved across
shutdowns and migration.

The following methods are used to find the machine's UUID, in order:

=over 4

=item

Check I</etc/uuid> (or I<UUIDFile>).

=item

Check for UUID from HAL (L<http://www.freedesktop.org/wiki/Software/hal>) if
present.

=item

Check for UUID from C<dmidecode> / SMBIOS.

=item

Check for UUID from Xen hypervisor.

=back

If no UUID can be found then the hostname is not modified.

=over 4

=item B<UUIDFile> I<Path>

Take the UUID from the given file (default I</etc/uuid>).

=back

=head2 Plugin C<varnish>

The I<varnish plugin> collects information about Varnish, an HTTP accelerator.
It collects a subset of the values displayed by L<varnishstat(1)>, and
organizes them in categories which can be enabled or disabled. Currently only
metrics shown in L<varnishstat(1)>'s I<MAIN> section are collected. The exact
meaning of each metric can be found in L<varnish-counters(7)>.

Synopsis:

 <Plugin "varnish">
   <Instance "example">
     CollectBackend     true
     CollectBan         false
     CollectCache       true
     CollectConnections true
     CollectDirectorDNS false
     CollectESI         false
     CollectFetch       false
     CollectHCB         false
     CollectObjects     false
     CollectPurge       false
     CollectSession     false
     CollectSHM         true
     CollectSMA         false
     CollectSMS         false
     CollectSM          false
     CollectStruct      false
     CollectTotals      false
     CollectUptime      false
     CollectVCL         false
     CollectVSM         false
     CollectWorkers     false
   </Instance>
 </Plugin>

The configuration consists of one or more E<lt>B<Instance>E<nbsp>I<Name>E<gt>
blocks. I<Name> is the parameter passed to "varnishd -n". If left empty, it
will collectd statistics from the default "varnishd" instance (this should work
fine in most cases).

Inside each E<lt>B<Instance>E<gt> blocks, the following options are recognized:

=over 4

=item B<CollectBackend> B<true>|B<false>

Back-end connection statistics, such as successful, reused,
and closed connections. True by default.

=item B<CollectBan> B<true>|B<false>

Statistics about ban operations, such as number of bans added, retired, and
number of objects tested against ban operations. Only available with Varnish
3.x and above. False by default.

=item B<CollectCache> B<true>|B<false>

Cache hits and misses. True by default.

=item B<CollectConnections> B<true>|B<false>

Number of client connections received, accepted and dropped. True by default.

=item B<CollectDirectorDNS> B<true>|B<false>

DNS director lookup cache statistics. Only available with Varnish 3.x. False by
default.

=item B<CollectESI> B<true>|B<false>

Edge Side Includes (ESI) parse statistics. False by default.

=item B<CollectFetch> B<true>|B<false>

Statistics about fetches (HTTP requests sent to the backend). False by default.

=item B<CollectHCB> B<true>|B<false>

Inserts and look-ups in the crit bit tree based hash. Look-ups are
divided into locked and unlocked look-ups. False by default.

=item B<CollectObjects> B<true>|B<false>

Statistics on cached objects: number of objects expired, nuked (prematurely
expired), saved, moved, etc. False by default.

=item B<CollectPurge> B<true>|B<false>

Statistics about purge operations, such as number of purges added, retired, and
number of objects tested against purge operations. Only available with Varnish
2.x. False by default.

=item B<CollectSession> B<true>|B<false>

Client session statistics. Number of past and current sessions, session herd and
linger counters, etc. False by default. Note that if using Varnish 4.x, some
metrics found in the Connections and Threads sections with previous versions of
Varnish have been moved here.

=item B<CollectSHM> B<true>|B<false>

Statistics about the shared memory log, a memory region to store
log messages which is flushed to disk when full. True by default.

=item B<CollectSMA> B<true>|B<false>

malloc or umem (umem_alloc(3MALLOC) based) storage statistics. The umem storage
component is Solaris specific. Only available with Varnish 2.x. False by
default.

=item B<CollectSMS> B<true>|B<false>

synth (synthetic content) storage statistics. This storage
component is used internally only. False by default.

=item B<CollectSM> B<true>|B<false>

file (memory mapped file) storage statistics. Only available with Varnish 2.x.
False by default.

=item B<CollectStruct> B<true>|B<false>

Current varnish internal state statistics. Number of current sessions, objects
in cache store, open connections to backends (with Varnish 2.x), etc. False by
default.

=item B<CollectTotals> B<true>|B<false>

Collects overview counters, such as the number of sessions created,
the number of requests and bytes transferred. False by default.

=item B<CollectUptime> B<true>|B<false>

Varnish uptime. Only available with Varnish 3.x and above. False by default.

=item B<CollectVCL> B<true>|B<false>

Number of total (available + discarded) VCL (config files). False by default.

=item B<CollectVSM> B<true>|B<false>

Collect statistics about Varnish's shared memory usage (used by the logging and
statistics subsystems). Only available with Varnish 4.x. False by default.

=item B<CollectWorkers> B<true>|B<false>

Collect statistics about worker threads. False by default.

=back

=head2 Plugin C<virt>

This plugin allows CPU, disk and network load to be collected for virtualized
guests on the machine. This means that these metrics can be collected for guest
systems without installing any software on them - I<collectd> only runs on the
host system. The statistics are collected through libvirt
(L<http://libvirt.org/>).

Only I<Connection> is required.

=over 4

=item B<Connection> I<uri>

Connect to the hypervisor given by I<uri>. For example if using Xen use:

 Connection "xen:///"

Details which URIs allowed are given at L<http://libvirt.org/uri.html>.

=item B<RefreshInterval> I<seconds>

Refresh the list of domains and devices every I<seconds>. The default is 60
seconds. Setting this to be the same or smaller than the I<Interval> will cause
the list of domains and devices to be refreshed on every iteration.

Refreshing the devices in particular is quite a costly operation, so if your
virtualization setup is static you might consider increasing this. If this
option is set to 0, refreshing is disabled completely.

=item B<Domain> I<name>

=item B<BlockDevice> I<name:dev>

=item B<InterfaceDevice> I<name:dev>

=item B<IgnoreSelected> B<true>|B<false>

Select which domains and devices are collected.

If I<IgnoreSelected> is not given or B<false> then only the listed domains and
disk/network devices are collected.

If I<IgnoreSelected> is B<true> then the test is reversed and the listed
domains and disk/network devices are ignored, while the rest are collected.

The domain name and device names may use a regular expression, if the name is
surrounded by I</.../> and collectd was compiled with support for regexps.

The default is to collect statistics for all domains and all their devices.

Example:

 BlockDevice "/:hdb/"
 IgnoreSelected "true"

Ignore all I<hdb> devices on any domain, but other block devices (eg. I<hda>)
will be collected.

=item B<HostnameFormat> B<name|uuid|hostname|...>

When the virt plugin logs data, it sets the hostname of the collected data
according to this setting. The default is to use the guest name as provided by
the hypervisor, which is equal to setting B<name>.

B<uuid> means use the guest's UUID. This is useful if you want to track the
same guest across migrations.

B<hostname> means to use the global B<Hostname> setting, which is probably not
useful on its own because all guests will appear to have the same name.

You can also specify combinations of these fields. For example B<name uuid>
means to concatenate the guest name and UUID (with a literal colon character
between, thus I<"foo:1234-1234-1234-1234">).

At the moment of writing (collectd-5.5), hostname string is limited to 62
characters. In case when combination of fields exceeds 62 characters,
hostname will be truncated without a warning.

=item B<InterfaceFormat> B<name>|B<address>

When the virt plugin logs interface data, it sets the name of the collected
data according to this setting. The default is to use the path as provided by
the hypervisor (the "dev" property of the target node), which is equal to
setting B<name>.

B<address> means use the interface's mac address. This is useful since the
interface path might change between reboots of a guest or across migrations.

=item B<PluginInstanceFormat> B<name|uuid|none>

When the virt plugin logs data, it sets the plugin_instance of the collected
data according to this setting. The default is to not set the plugin_instance.

B<name> means use the guest's name as provided by the hypervisor.
B<uuid> means use the guest's UUID.

You can also specify combinations of the B<name> and B<uuid> fields.
For example B<name uuid> means to concatenate the guest name and UUID
(with a literal colon character between, thus I<"foo:1234-1234-1234-1234">).

=back

=head2 Plugin C<vmem>

The C<vmem> plugin collects information about the usage of virtual memory.
Since the statistics provided by the Linux kernel are very detailed, they are
collected very detailed. However, to get all the details, you have to switch
them on manually. Most people just want an overview over, such as the number of
pages read from swap space.

=over 4

=item B<Verbose> B<true>|B<false>

Enables verbose collection of information. This will start collecting page
"actions", e.E<nbsp>g. page allocations, (de)activations, steals and so on.
Part of these statistics are collected on a "per zone" basis.

=back

=head2 Plugin C<vserver>

This plugin doesn't have any options. B<VServer> support is only available for
Linux. It cannot yet be found in a vanilla kernel, though. To make use of this
plugin you need a kernel that has B<VServer> support built in, i.E<nbsp>e. you
need to apply the patches and compile your own kernel, which will then provide
the F</proc/virtual> filesystem that is required by this plugin.

The B<VServer> homepage can be found at L<http://linux-vserver.org/>.

B<Note>: The traffic collected by this plugin accounts for the amount of
traffic passing a socket which might be a lot less than the actual on-wire
traffic (e.E<nbsp>g. due to headers and retransmission). If you want to
collect on-wire traffic you could, for example, use the logging facilities of
iptables to feed data for the guest IPs into the iptables plugin.

=head2 Plugin C<write_graphite>

The C<write_graphite> plugin writes data to I<Graphite>, an open-source metrics
storage and graphing project. The plugin connects to I<Carbon>, the data layer
of I<Graphite>, via I<TCP> or I<UDP> and sends data via the "line based"
protocol (per default using portE<nbsp>2003). The data will be sent in blocks
of at most 1428 bytes to minimize the number of network packets.

Synopsis:

 <Plugin write_graphite>
   <Node "example">
     Host "localhost"
     Port "2003"
     Protocol "tcp"
     LogSendErrors true
     Prefix "collectd"
   </Node>
 </Plugin>

The configuration consists of one or more E<lt>B<Node>E<nbsp>I<Name>E<gt>
blocks. Inside the B<Node> blocks, the following options are recognized:

=over 4

=item B<Host> I<Address>

Hostname or address to connect to. Defaults to C<localhost>.

=item B<Port> I<Service>

Service name or port number to connect to. Defaults to C<2003>.

=item B<Protocol> I<String>

Protocol to use when connecting to I<Graphite>. Defaults to C<tcp>.

=item B<ReconnectInterval> I<Seconds>

When set to non-zero, forces the connection to the Graphite backend to be
closed and re-opend periodically. This behavior is desirable in environments
where the connection to the Graphite backend is done through load balancers,
for example. When set to zero, the default, the connetion is kept open for as
long as possible.

=item B<LogSendErrors> B<false>|B<true>

If set to B<true> (the default), logs errors when sending data to I<Graphite>.
If set to B<false>, it will not log the errors. This is especially useful when
using Protocol UDP since many times we want to use the "fire-and-forget"
approach and logging errors fills syslog with unneeded messages.

=item B<Prefix> I<String>

When set, I<String> is added in front of the host name. Dots and whitespace are
I<not> escaped in this string (see B<EscapeCharacter> below).

=item B<Postfix> I<String>

When set, I<String> is appended to the host name. Dots and whitespace are
I<not> escaped in this string (see B<EscapeCharacter> below).

=item B<EscapeCharacter> I<Char>

I<Carbon> uses the dot (C<.>) as escape character and doesn't allow whitespace
in the identifier. The B<EscapeCharacter> option determines which character
dots, whitespace and control characters are replaced with. Defaults to
underscore (C<_>).

=item B<StoreRates> B<false>|B<true>

If set to B<true> (the default), convert counter values to rates. If set to
B<false> counter values are stored as is, i.E<nbsp>e. as an increasing integer
number.

=item B<SeparateInstances> B<false>|B<true>

If set to B<true>, the plugin instance and type instance will be in their own
path component, for example C<host.cpu.0.cpu.idle>. If set to B<false> (the
default), the plugin and plugin instance (and likewise the type and type
instance) are put into one component, for example C<host.cpu-0.cpu-idle>.

=item B<AlwaysAppendDS> B<false>|B<true>

If set to B<true>, append the name of the I<Data Source> (DS) to the "metric"
identifier. If set to B<false> (the default), this is only done when there is
more than one DS.

=back

=head2 Plugin C<write_tsdb>

The C<write_tsdb> plugin writes data to I<OpenTSDB>, a scalable open-source
time series database. The plugin connects to a I<TSD>, a masterless, no shared
state daemon that ingests metrics and stores them in HBase. The plugin uses
I<TCP> over the "line based" protocol with a default port 4242. The data will
be sent in blocks of at most 1428 bytes to minimize the number of network
packets.

Synopsis:

 <Plugin write_tsdb>
   <Node "example">
     Host "tsd-1.my.domain"
     Port "4242"
     HostTags "status=production"
   </Node>
 </Plugin>

The configuration consists of one or more E<lt>B<Node>E<nbsp>I<Name>E<gt>
blocks. Inside the B<Node> blocks, the following options are recognized:

=over 4

=item B<Host> I<Address>

Hostname or address to connect to. Defaults to C<localhost>.

=item B<Port> I<Service>

Service name or port number to connect to. Defaults to C<4242>.


=item B<HostTags> I<String>

When set, I<HostTags> is added to the end of the metric. It is intended to be
used for name=value pairs that the TSD will tag the metric with. Dots and
whitespace are I<not> escaped in this string.

=item B<StoreRates> B<false>|B<true>

If set to B<true>, convert counter values to rates. If set to B<false>
(the default) counter values are stored as is, as an increasing
integer number.

=item B<AlwaysAppendDS> B<false>|B<true>

If set the B<true>, append the name of the I<Data Source> (DS) to the "metric"
identifier. If set to B<false> (the default), this is only done when there is
more than one DS.

=back

=head2 Plugin C<write_mongodb>

The I<write_mongodb plugin> will send values to I<MongoDB>, a schema-less
NoSQL database.

B<Synopsis:>

 <Plugin "write_mongodb">
   <Node "default">
     Host "localhost"
     Port "27017"
     Timeout 1000
     StoreRates true
   </Node>
 </Plugin>

The plugin can send values to multiple instances of I<MongoDB> by specifying
one B<Node> block for each instance. Within the B<Node> blocks, the following
options are available:

=over 4

=item B<Host> I<Address>

Hostname or address to connect to. Defaults to C<localhost>.

=item B<Port> I<Service>

Service name or port number to connect to. Defaults to C<27017>.

=item B<Timeout> I<Milliseconds>

Set the timeout for each operation on I<MongoDB> to I<Timeout> milliseconds.
Setting this option to zero means no timeout, which is the default.

=item B<StoreRates> B<false>|B<true>

If set to B<true> (the default), convert counter values to rates. If set to
B<false> counter values are stored as is, i.e. as an increasing integer
number.

=item B<Database> I<Database>

=item B<User> I<User>

=item B<Password> I<Password>

Sets the information used when authenticating to a I<MongoDB> database. The
fields are optional (in which case no authentication is attempted), but if you
want to use authentication all three fields must be set.

=back

=head2 Plugin C<write_http>

This output plugin submits values to an HTTP server using POST requests and
encoding metrics with JSON or using the C<PUTVAL> command described in
L<collectd-unixsock(5)>.

Synopsis:

 <Plugin "write_http">
   <Node "example">
     URL "http://example.com/post-collectd"
     User "collectd"
     Password "weCh3ik0"
     Format JSON
   </Node>
 </Plugin>

The plugin can send values to multiple HTTP servers by specifying one
E<lt>B<Node>E<nbsp>I<Name>E<gt> block for each server. Within each B<Node>
block, the following options are available:

=over 4

=item B<URL> I<URL>

URL to which the values are submitted to. Mandatory.

=item B<User> I<Username>

Optional user name needed for authentication.

=item B<Password> I<Password>

Optional password needed for authentication.

=item B<VerifyPeer> B<true>|B<false>

Enable or disable peer SSL certificate verification. See
L<http://curl.haxx.se/docs/sslcerts.html> for details. Enabled by default.

=item B<VerifyHost> B<true|false>

Enable or disable peer host name verification. If enabled, the plugin checks if
the C<Common Name> or a C<Subject Alternate Name> field of the SSL certificate
matches the host name provided by the B<URL> option. If this identity check
fails, the connection is aborted. Obviously, only works when connecting to a
SSL enabled server. Enabled by default.

=item B<CACert> I<File>

File that holds one or more SSL certificates. If you want to use HTTPS you will
possibly need this option. What CA certificates come bundled with C<libcurl>
and are checked by default depends on the distribution you use.

=item B<CAPath> I<Directory>

Directory holding one or more CA certificate files. You can use this if for
some reason all the needed CA certificates aren't in the same file and can't be
pointed to using the B<CACert> option. Requires C<libcurl> to be built against
OpenSSL.

=item B<ClientKey> I<File>

File that holds the private key in PEM format to be used for certificate-based
authentication.

=item B<ClientCert> I<File>

File that holds the SSL certificate to be used for certificate-based
authentication.

=item B<ClientKeyPass> I<Password>

Password required to load the private key in B<ClientKey>.

=item B<SSLVersion> B<SSLv2>|B<SSLv3>|B<TLSv1>|B<TLSv1_0>|B<TLSv1_1>|B<TLSv1_2>

Define which SSL protocol version must be used. By default C<libcurl> will
attempt to figure out the remote SSL protocol version. See
L<curl_easy_setopt(3)> for more details.

=item B<Format> B<Command>|B<JSON>

Format of the output to generate. If set to B<Command>, will create output that
is understood by the I<Exec> and I<UnixSock> plugins. When set to B<JSON>, will
create output in the I<JavaScript Object Notation> (JSON).

Defaults to B<Command>.

=item B<StoreRates> B<true|false>

If set to B<true>, convert counter values to rates. If set to B<false> (the
default) counter values are stored as is, i.e. as an increasing integer number.

=item B<BufferSize> I<Bytes>

Sets the send buffer size to I<Bytes>. By increasing this buffer, less HTTP
requests will be generated, but more metrics will be batched / metrics are
cached for longer before being sent, introducing additional delay until they
are available on the server side. I<Bytes> must be at least 1024 and cannot
exceed the size of an C<int>, i.e. 2E<nbsp>GByte.
Defaults to C<4096>.

=item B<LowSpeedLimit> I<Bytes per Second>

Sets the minimal transfer rate in I<Bytes per Second> below which the
connection with the HTTP server will be considered too slow and aborted. All
the data submitted over this connection will probably be lost. Defaults to 0,
which means no minimum transfer rate is enforced.

=item B<Timeout> I<Timeout>

Sets the maximum time in milliseconds given for HTTP POST operations to
complete. When this limit is reached, the POST operation will be aborted, and
all the data in the current send buffer will probably be lost. Defaults to 0,
which means the connection never times out.

=item B<LogHttpError> B<false>|B<true>

Enables printing of HTTP error code to log. Turned off by default.

The C<write_http> plugin regularly submits the collected values to the HTTP
server. How frequently this happens depends on how much data you are collecting
and the size of B<BufferSize>. The optimal value to set B<Timeout> to is
slightly below this interval, which you can estimate by monitoring the network
traffic between collectd and the HTTP server.

=back

=head2 Plugin C<write_kafka>

The I<write_kafka plugin> will send values to a I<Kafka> topic, a distributed
queue.
Synopsis:

 <Plugin "write_kafka">
   Property "metadata.broker.list" "broker1:9092,broker2:9092"
   <Topic "collectd">
     Format JSON
   </Topic>
 </Plugin>

The following options are understood by the I<write_kafka plugin>:

=over 4

=item E<lt>B<Topic> I<Name>E<gt>

The plugin's configuration consists of one or more B<Topic> blocks. Each block
is given a unique I<Name> and specifies one kafka producer.
Inside the B<Topic> block, the following per-topic options are
understood:

=over 4

=item B<Property> I<String> I<String>

Configure the named property for the current topic. Properties are
forwarded to the kafka producer library B<librdkafka>.

=item B<Key> I<String>

Use the specified string as a partioning key for the topic. Kafka breaks
topic into partitions and guarantees that for a given topology, the same
consumer will be used for a specific key. The special (case insensitive)
string B<Random> can be used to specify that an arbitrary partition should
be used.

=item B<Format> B<Command>|B<JSON>|B<Graphite>

Selects the format in which messages are sent to the broker. If set to
B<Command> (the default), values are sent as C<PUTVAL> commands which are
identical to the syntax used by the I<Exec> and I<UnixSock plugins>.

If set to B<JSON>, the values are encoded in the I<JavaScript Object Notation>,
an easy and straight forward exchange format.

If set to B<Graphite>, values are encoded in the I<Graphite> format, which is
C<E<lt>metricE<gt> E<lt>valueE<gt> E<lt>timestampE<gt>\n>.

=item B<StoreRates> B<true>|B<false>

Determines whether or not C<COUNTER>, C<DERIVE> and C<ABSOLUTE> data sources
are converted to a I<rate> (i.e. a C<GAUGE> value). If set to B<false> (the
default), no conversion is performed. Otherwise the conversion is performed
using the internal value cache.

Please note that currently this option is only used if the B<Format> option has
been set to B<JSON>.

=item B<GraphitePrefix> (B<Format>=I<Graphite> only)

A prefix can be added in the metric name when outputting in the I<Graphite>
format. It's added before the I<Host> name.
Metric name will be
C<E<lt>prefixE<gt>E<lt>hostE<gt>E<lt>postfixE<gt>E<lt>pluginE<gt>E<lt>typeE<gt>E<lt>nameE<gt>>

=item B<GraphitePostfix> (B<Format>=I<Graphite> only)

A postfix can be added in the metric name when outputting in the I<Graphite>
format. It's added after the I<Host> name.
Metric name will be
C<E<lt>prefixE<gt>E<lt>hostE<gt>E<lt>postfixE<gt>E<lt>pluginE<gt>E<lt>typeE<gt>E<lt>nameE<gt>>

=item B<GraphiteEscapeChar> (B<Format>=I<Graphite> only)

Specify a character to replace dots (.) in the host part of the metric name.
In I<Graphite> metric name, dots are used as separators between different
metric parts (host, plugin, type).
Default is C<_> (I<Underscore>).

=item B<GraphiteSeparateInstances> B<false>|B<true>

If set to B<true>, the plugin instance and type instance will be in their own
path component, for example C<host.cpu.0.cpu.idle>. If set to B<false> (the
default), the plugin and plugin instance (and likewise the type and type
instance) are put into one component, for example C<host.cpu-0.cpu-idle>.

=item B<StoreRates> B<true>|B<false>

If set to B<true> (the default), convert counter values to rates. If set to
B<false> counter values are stored as is, i.e. as an increasing integer number.

This will be reflected in the C<ds_type> tag: If B<StoreRates> is enabled,
converted values will have "rate" appended to the data source type, e.g.
C<ds_type:derive:rate>.

=back

=item B<Property> I<String> I<String>

Configure the kafka producer through properties, you almost always will
want to set B<metadata.broker.list> to your Kafka broker list.

=back

=head2 Plugin C<write_redis>

The I<write_redis plugin> submits values to I<Redis>, a data structure server.

Synopsis:

  <Plugin "write_redis">
    <Node "example">
        Host "localhost"
        Port "6379"
        Timeout 1000
        Prefix "collectd/"
        Database 1
        MaxSetSize -1
        StoreRates true
    </Node>
  </Plugin>

Values are submitted to I<Sorted Sets>, using the metric name as the key, and
the timestamp as the score. Retrieving a date range can then be done using the
C<ZRANGEBYSCORE> I<Redis> command. Additionally, all the identifiers of these
I<Sorted Sets> are kept in a I<Set> called C<collectd/values> (or
C<${prefix}/values> if the B<Prefix> option was specified) and can be retrieved
using the C<SMEMBERS> I<Redis> command. You can specify the database to use
with the B<Database> parameter (default is C<0>). See
L<http://redis.io/commands#sorted_set> and L<http://redis.io/commands#set> for
details.

The information shown in the synopsis above is the I<default configuration>
which is used by the plugin if no configuration is present.

The plugin can send values to multiple instances of I<Redis> by specifying
one B<Node> block for each instance. Within the B<Node> blocks, the following
options are available:

=over 4

=item B<Node> I<Nodename>

The B<Node> block identifies a new I<Redis> node, that is a new I<Redis>
instance running on a specified host and port. The node name is a
canonical identifier which is used as I<plugin instance>. It is limited to
51E<nbsp>characters in length.

=item B<Host> I<Hostname>

The B<Host> option is the hostname or IP-address where the I<Redis> instance is
running on.

=item B<Port> I<Port>

The B<Port> option is the TCP port on which the Redis instance accepts
connections. Either a service name of a port number may be given. Please note
that numerical port numbers must be given as a string, too.

=item B<Timeout> I<Milliseconds>

The B<Timeout> option sets the socket connection timeout, in milliseconds.

=item B<Prefix> I<Prefix>

Prefix used when constructing the name of the I<Sorted Sets> and the I<Set>
containing all metrics. Defaults to C<collectd/>, so metrics will have names
like C<collectd/cpu-0/cpu-user>. When setting this to something different, it
is recommended but not required to include a trailing slash in I<Prefix>.

=item B<Database> I<Index>

This index selects the redis database to use for writing operations. Defaults
to C<0>.

=item B<MaxSetSize> I<Items>

The B<MaxSetSize> option limits the number of items that the I<Sorted Sets> can
hold. Negative values for I<Items> sets no limit, which is the default behavior.

=item B<StoreRates> B<true>|B<false>

If set to B<true> (the default), convert counter values to rates. If set to
B<false> counter values are stored as is, i.e. as an increasing integer number.

=back

=head2 Plugin C<write_riemann>

The I<write_riemann plugin> will send values to I<Riemann>, a powerful stream
aggregation and monitoring system. The plugin sends I<Protobuf> encoded data to
I<Riemann> using UDP packets.

Synopsis:

 <Plugin "write_riemann">
   <Node "example">
     Host "localhost"
     Port "5555"
     Protocol UDP
     StoreRates true
     AlwaysAppendDS false
     TTLFactor 2.0
   </Node>
   Tag "foobar"
   Attribute "foo" "bar"
 </Plugin>

The following options are understood by the I<write_riemann plugin>:

=over 4

=item E<lt>B<Node> I<Name>E<gt>

The plugin's configuration consists of one or more B<Node> blocks. Each block
is given a unique I<Name> and specifies one connection to an instance of
I<Riemann>. Indise the B<Node> block, the following per-connection options are
understood:

=over 4

=item B<Host> I<Address>

Hostname or address to connect to. Defaults to C<localhost>.

=item B<Port> I<Service>

Service name or port number to connect to. Defaults to C<5555>.

=item B<Protocol> B<UDP>|B<TCP>

Specify the protocol to use when communicating with I<Riemann>. Defaults to
B<TCP>.

=item B<Batch> B<true>|B<false>

If set to B<true> and B<Protocol> is set to B<TCP>,
events will be batched in memory and flushed at
regular intervals or when B<BatchMaxSize> is exceeded.

Notifications are not batched and sent as soon as possible.

When enabled, it can occur that events get processed by the Riemann server
close to or after their expiration time. Tune the B<TTLFactor> and
B<BatchMaxSize> settings according to the amount of values collected, if this
is an issue.

Defaults to true

=item B<BatchMaxSize> I<size>

Maximum payload size for a riemann packet. Defaults to 8192

=item B<StoreRates> B<true>|B<false>

If set to B<true> (the default), convert counter values to rates. If set to
B<false> counter values are stored as is, i.e. as an increasing integer number.

This will be reflected in the C<ds_type> tag: If B<StoreRates> is enabled,
converted values will have "rate" appended to the data source type, e.g.
C<ds_type:derive:rate>.

=item B<AlwaysAppendDS> B<false>|B<true>

If set to B<true>, append the name of the I<Data Source> (DS) to the
"service", i.e. the field that, together with the "host" field, uniquely
identifies a metric in I<Riemann>. If set to B<false> (the default), this is
only done when there is more than one DS.

=item B<TTLFactor> I<Factor>

I<Riemann> events have a I<Time to Live> (TTL) which specifies how long each
event is considered active. I<collectd> populates this field based on the
metrics interval setting. This setting controls the factor with which the
interval is multiplied to set the TTL. The default value is B<2.0>. Unless you
know exactly what you're doing, you should only increase this setting from its
default value.

=item B<Notifications> B<false>|B<true>

If set to B<true>, create riemann events for notifications. This is B<true>
by default. When processing thresholds from write_riemann, it might prove
useful to avoid getting notification events.

=item B<CheckThresholds> B<false>|B<true>

If set to B<true>, attach state to events based on thresholds defined
in the B<Threshold> plugin. Defaults to B<false>.

=item B<EventServicePrefix> I<String>

Add the given string as a prefix to the event service name.
If B<EventServicePrefix> not set or set to an empty string (""),
no prefix will be used.

=back

=item B<Tag> I<String>

Add the given string as an additional tag to the metric being sent to
I<Riemann>.

=item B<Attribute> I<String> I<String>

Consider the two given strings to be the key and value of an additional
attribute for each metric being sent out to I<Riemann>.

=back

=head2 Plugin C<write_sensu>

The I<write_sensu plugin> will send values to I<Sensu>, a powerful stream
aggregation and monitoring system. The plugin sends I<JSON> encoded data to
a local I<Sensu> client using a TCP socket.

At the moment, the I<write_sensu plugin> does not send over a collectd_host
parameter so it is not possible to use one collectd instance as a gateway for
others. Each collectd host must pair with one I<Sensu> client.

Synopsis:

 <Plugin "write_sensu">
   <Node "example">
     Host "localhost"
     Port "3030"
     StoreRates true
     AlwaysAppendDS false
     MetricHandler "influx"
     MetricHandler "default"
     NotificationHandler "flapjack"
     NotificationHandler "howling_monkey"
     Notifications true
   </Node>
   Tag "foobar"
   Attribute "foo" "bar"
 </Plugin>

The following options are understood by the I<write_sensu plugin>:

=over 4

=item E<lt>B<Node> I<Name>E<gt>

The plugin's configuration consists of one or more B<Node> blocks. Each block
is given a unique I<Name> and specifies one connection to an instance of
I<Sensu>. Inside the B<Node> block, the following per-connection options are
understood:

=over 4

=item B<Host> I<Address>

Hostname or address to connect to. Defaults to C<localhost>.

=item B<Port> I<Service>

Service name or port number to connect to. Defaults to C<3030>.

=item B<StoreRates> B<true>|B<false>

If set to B<true> (the default), convert counter values to rates. If set to
B<false> counter values are stored as is, i.e. as an increasing integer number.

This will be reflected in the C<collectd_data_source_type> tag: If
B<StoreRates> is enabled, converted values will have "rate" appended to the
data source type, e.g.  C<collectd_data_source_type:derive:rate>.

=item B<AlwaysAppendDS> B<false>|B<true>

If set the B<true>, append the name of the I<Data Source> (DS) to the
"service", i.e. the field that, together with the "host" field, uniquely
identifies a metric in I<Sensu>. If set to B<false> (the default), this is
only done when there is more than one DS.

=item B<Notifications> B<false>|B<true>

If set to B<true>, create I<Sensu> events for notifications. This is B<false>
by default. At least one of B<Notifications> or B<Metrics> should be enabled.

=item B<Metrics> B<false>|B<true>

If set to B<true>, create I<Sensu> events for metrics. This is B<false>
by default. At least one of B<Notifications> or B<Metrics> should be enabled.


=item B<Separator> I<String>

Sets the separator for I<Sensu> metrics name or checks. Defaults to "/".

=item B<MetricHandler> I<String>

Add a handler that will be set when metrics are sent to I<Sensu>. You can add
several of them, one per line. Defaults to no handler.

=item B<NotificationHandler> I<String>

Add a handler that will be set when notifications are sent to I<Sensu>. You can
add several of them, one per line. Defaults to no handler.

=item B<EventServicePrefix> I<String>

Add the given string as a prefix to the event service name.
If B<EventServicePrefix> not set or set to an empty string (""),
no prefix will be used.

=back

=item B<Tag> I<String>

Add the given string as an additional tag to the metric being sent to
I<Sensu>.

=item B<Attribute> I<String> I<String>

Consider the two given strings to be the key and value of an additional
attribute for each metric being sent out to I<Sensu>.

=back

=head2 Plugin C<zookeeper>

The I<zookeeper plugin> will collect statistics from a I<Zookeeper> server
using the mntr command.  It requires Zookeeper 3.4.0+ and access to the
client port.

B<Synopsis:>

 <Plugin "zookeeper">
   Host "127.0.0.1"
   Port "2181"
 </Plugin>

=over 4

=item B<Host> I<Address>

Hostname or address to connect to. Defaults to C<localhost>.

=item B<Port> I<Service>

Service name or port number to connect to. Defaults to C<2181>.

=back

=head1 THRESHOLD CONFIGURATION

Starting with version C<4.3.0> collectd has support for B<monitoring>. By that
we mean that the values are not only stored or sent somewhere, but that they
are judged and, if a problem is recognized, acted upon. The only action
collectd takes itself is to generate and dispatch a "notification". Plugins can
register to receive notifications and perform appropriate further actions.

Since systems and what you expect them to do differ a lot, you can configure
B<thresholds> for your values freely. This gives you a lot of flexibility but
also a lot of responsibility.

Every time a value is out of range a notification is dispatched. This means
that the idle percentage of your CPU needs to be less then the configured
threshold only once for a notification to be generated. There's no such thing
as a moving average or similar - at least not now.

Also, all values that match a threshold are considered to be relevant or
"interesting". As a consequence collectd will issue a notification if they are
not received for B<Timeout> iterations. The B<Timeout> configuration option is
explained in section L<"GLOBAL OPTIONS">. If, for example, B<Timeout> is set to
"2" (the default) and some hosts sends it's CPU statistics to the server every
60 seconds, a notification will be dispatched after about 120 seconds. It may
take a little longer because the timeout is checked only once each B<Interval>
on the server.

When a value comes within range again or is received after it was missing, an
"OKAY-notification" is dispatched.

Here is a configuration example to get you started. Read below for more
information.

 <Plugin threshold>
   <Type "foo">
     WarningMin    0.00
     WarningMax 1000.00
     FailureMin    0.00
     FailureMax 1200.00
     Invert false
     Instance "bar"
   </Type>

   <Plugin "interface">
     Instance "eth0"
     <Type "if_octets">
       FailureMax 10000000
       DataSource "rx"
     </Type>
   </Plugin>

   <Host "hostname">
     <Type "cpu">
       Instance "idle"
       FailureMin 10
     </Type>

     <Plugin "memory">
       <Type "memory">
         Instance "cached"
         WarningMin 100000000
       </Type>
     </Plugin>
   </Host>
 </Plugin>

There are basically two types of configuration statements: The C<Host>,
C<Plugin>, and C<Type> blocks select the value for which a threshold should be
configured. The C<Plugin> and C<Type> blocks may be specified further using the
C<Instance> option. You can combine the block by nesting the blocks, though
they must be nested in the above order, i.E<nbsp>e. C<Host> may contain either
C<Plugin> and C<Type> blocks, C<Plugin> may only contain C<Type> blocks and
C<Type> may not contain other blocks. If multiple blocks apply to the same
value the most specific block is used.

The other statements specify the threshold to configure. They B<must> be
included in a C<Type> block. Currently the following statements are recognized:

=over 4

=item B<FailureMax> I<Value>

=item B<WarningMax> I<Value>

Sets the upper bound of acceptable values. If unset defaults to positive
infinity. If a value is greater than B<FailureMax> a B<FAILURE> notification
will be created. If the value is greater than B<WarningMax> but less than (or
equal to) B<FailureMax> a B<WARNING> notification will be created.

=item B<FailureMin> I<Value>

=item B<WarningMin> I<Value>

Sets the lower bound of acceptable values. If unset defaults to negative
infinity. If a value is less than B<FailureMin> a B<FAILURE> notification will
be created. If the value is less than B<WarningMin> but greater than (or equal
to) B<FailureMin> a B<WARNING> notification will be created.

=item B<DataSource> I<DSName>

Some data sets have more than one "data source". Interesting examples are the
C<if_octets> data set, which has received (C<rx>) and sent (C<tx>) bytes and
the C<disk_ops> data set, which holds C<read> and C<write> operations. The
system load data set, C<load>, even has three data sources: C<shortterm>,
C<midterm>, and C<longterm>.

Normally, all data sources are checked against a configured threshold. If this
is undesirable, or if you want to specify different limits for each data
source, you can use the B<DataSource> option to have a threshold apply only to
one data source.

=item B<Invert> B<true>|B<false>

If set to B<true> the range of acceptable values is inverted, i.E<nbsp>e.
values between B<FailureMin> and B<FailureMax> (B<WarningMin> and
B<WarningMax>) are not okay. Defaults to B<false>.

=item B<Persist> B<true>|B<false>

Sets how often notifications are generated. If set to B<true> one notification
will be generated for each value that is out of the acceptable range. If set to
B<false> (the default) then a notification is only generated if a value is out
of range but the previous value was okay.

This applies to missing values, too: If set to B<true> a notification about a
missing value is generated once every B<Interval> seconds. If set to B<false>
only one such notification is generated until the value appears again.

=item B<Percentage> B<true>|B<false>

If set to B<true>, the minimum and maximum values given are interpreted as
percentage value, relative to the other data sources. This is helpful for
example for the "df" type, where you may want to issue a warning when less than
5E<nbsp>% of the total space is available. Defaults to B<false>.

=item B<Hits> I<Number>

Delay creating the notification until the threshold has been passed I<Number>
times. When a notification has been generated, or when a subsequent value is
inside the threshold, the counter is reset. If, for example, a value is
collected once every 10E<nbsp>seconds and B<Hits> is set to 3, a notification
will be dispatched at most once every 30E<nbsp>seconds.

This is useful when short bursts are not a problem. If, for example, 100% CPU
usage for up to a minute is normal (and data is collected every
10E<nbsp>seconds), you could set B<Hits> to B<6> to account for this.

=item B<Hysteresis> I<Number>

When set to non-zero, a hysteresis value is applied when checking minimum and
maximum bounds. This is useful for values that increase slowly and fluctuate a
bit while doing so. When these values come close to the threshold, they may
"flap", i.e. switch between failure / warning case and okay case repeatedly.

If, for example, the threshold is configures as

  WarningMax 100.0
  Hysteresis 1.0

then a I<Warning> notification is created when the value exceeds I<101> and the
corresponding I<Okay> notification is only created once the value falls below
I<99>, thus avoiding the "flapping".

=back

=head1 FILTER CONFIGURATION

Starting with collectd 4.6 there is a powerful filtering infrastructure
implemented in the daemon. The concept has mostly been copied from
I<ip_tables>, the packet filter infrastructure for Linux. We'll use a similar
terminology, so that users that are familiar with iptables feel right at home.

=head2 Terminology

The following are the terms used in the remainder of the filter configuration
documentation. For an ASCII-art schema of the mechanism, see
L<"General structure"> below.

=over 4

=item B<Match>

A I<match> is a criteria to select specific values. Examples are, of course, the
name of the value or it's current value.

Matches are implemented in plugins which you have to load prior to using the
match. The name of such plugins starts with the "match_" prefix.

=item B<Target>

A I<target> is some action that is to be performed with data. Such actions
could, for example, be to change part of the value's identifier or to ignore
the value completely.

Some of these targets are built into the daemon, see L<"Built-in targets">
below. Other targets are implemented in plugins which you have to load prior to
using the target. The name of such plugins starts with the "target_" prefix.

=item B<Rule>

The combination of any number of matches and at least one target is called a
I<rule>. The target actions will be performed for all values for which B<all>
matches apply. If the rule does not have any matches associated with it, the
target action will be performed for all values.

=item B<Chain>

A I<chain> is a list of rules and possibly default targets. The rules are tried
in order and if one matches, the associated target will be called. If a value
is handled by a rule, it depends on the target whether or not any subsequent
rules are considered or if traversal of the chain is aborted, see
L<"Flow control"> below. After all rules have been checked, the default targets
will be executed.

=back

=head2 General structure

The following shows the resulting structure:

 +---------+
 ! Chain   !
 +---------+
      !
      V
 +---------+  +---------+  +---------+  +---------+
 ! Rule    !->! Match   !->! Match   !->! Target  !
 +---------+  +---------+  +---------+  +---------+
      !
      V
 +---------+  +---------+  +---------+
 ! Rule    !->! Target  !->! Target  !
 +---------+  +---------+  +---------+
      !
      V
      :
      :
      !
      V
 +---------+  +---------+  +---------+
 ! Rule    !->! Match   !->! Target  !
 +---------+  +---------+  +---------+
      !
      V
 +---------+
 ! Default !
 ! Target  !
 +---------+

=head2 Flow control

There are four ways to control which way a value takes through the filter
mechanism:

=over 4

=item B<jump>

The built-in B<jump> target can be used to "call" another chain, i.E<nbsp>e.
process the value with another chain. When the called chain finishes, usually
the next target or rule after the jump is executed.

=item B<stop>

The stop condition, signaled for example by the built-in target B<stop>, causes
all processing of the value to be stopped immediately.

=item B<return>

Causes processing in the current chain to be aborted, but processing of the
value generally will continue. This means that if the chain was called via
B<Jump>, the next target or rule after the jump will be executed. If the chain
was not called by another chain, control will be returned to the daemon and it
may pass the value to another chain.

=item B<continue>

Most targets will signal the B<continue> condition, meaning that processing
should continue normally. There is no special built-in target for this
condition.

=back

=head2 Synopsis

The configuration reflects this structure directly:

 PostCacheChain "PostCache"
 <Chain "PostCache">
   <Rule "ignore_mysql_show">
     <Match "regex">
       Plugin "^mysql$"
       Type "^mysql_command$"
       TypeInstance "^show_"
     </Match>
     <Target "stop">
     </Target>
   </Rule>
   <Target "write">
     Plugin "rrdtool"
   </Target>
 </Chain>

The above configuration example will ignore all values where the plugin field
is "mysql", the type is "mysql_command" and the type instance begins with
"show_". All other values will be sent to the C<rrdtool> write plugin via the
default target of the chain. Since this chain is run after the value has been
added to the cache, the MySQL C<show_*> command statistics will be available
via the C<unixsock> plugin.

=head2 List of configuration options

=over 4

=item B<PreCacheChain> I<ChainName>

=item B<PostCacheChain> I<ChainName>

Configure the name of the "pre-cache chain" and the "post-cache chain". The
argument is the name of a I<chain> that should be executed before and/or after
the values have been added to the cache.

To understand the implications, it's important you know what is going on inside
I<collectd>. The following diagram shows how values are passed from the
read-plugins to the write-plugins:

   +---------------+
   !  Read-Plugin  !
   +-------+-------+
           !
 + - - - - V - - - - +
 : +---------------+ :
 : !   Pre-Cache   ! :
 : !     Chain     ! :
 : +-------+-------+ :
 :         !         :
 :         V         :
 : +-------+-------+ :  +---------------+
 : !     Cache     !--->!  Value Cache  !
 : !     insert    ! :  +---+---+-------+
 : +-------+-------+ :      !   !
 :         !   ,------------'   !
 :         V   V     :          V
 : +-------+---+---+ :  +-------+-------+
 : !  Post-Cache   +--->! Write-Plugins !
 : !     Chain     ! :  +---------------+
 : +---------------+ :
 :                   :
 :  dispatch values  :
 + - - - - - - - - - +

After the values are passed from the "read" plugins to the dispatch functions,
the pre-cache chain is run first. The values are added to the internal cache
afterwards. The post-cache chain is run after the values have been added to the
cache. So why is it such a huge deal if chains are run before or after the
values have been added to this cache?

Targets that change the identifier of a value list should be executed before
the values are added to the cache, so that the name in the cache matches the
name that is used in the "write" plugins. The C<unixsock> plugin, too, uses
this cache to receive a list of all available values. If you change the
identifier after the value list has been added to the cache, this may easily
lead to confusion, but it's not forbidden of course.

The cache is also used to convert counter values to rates. These rates are, for
example, used by the C<value> match (see below). If you use the rate stored in
the cache B<before> the new value is added, you will use the old, B<previous>
rate. Write plugins may use this rate, too, see the C<csv> plugin, for example.
The C<unixsock> plugin uses these rates too, to implement the C<GETVAL>
command.

Last but not last, the B<stop> target makes a difference: If the pre-cache
chain returns the stop condition, the value will not be added to the cache and
the post-cache chain will not be run.

=item B<Chain> I<Name>

Adds a new chain with a certain name. This name can be used to refer to a
specific chain, for example to jump to it.

Within the B<Chain> block, there can be B<Rule> blocks and B<Target> blocks.

=item B<Rule> [I<Name>]

Adds a new rule to the current chain. The name of the rule is optional and
currently has no meaning for the daemon.

Within the B<Rule> block, there may be any number of B<Match> blocks and there
must be at least one B<Target> block.

=item B<Match> I<Name>

Adds a match to a B<Rule> block. The name specifies what kind of match should
be performed. Available matches depend on the plugins that have been loaded.

The arguments inside the B<Match> block are passed to the plugin implementing
the match, so which arguments are valid here depends on the plugin being used.
If you do not need any to pass any arguments to a match, you can use the
shorter syntax:

 Match "foobar"

Which is equivalent to:

 <Match "foobar">
 </Match>

=item B<Target> I<Name>

Add a target to a rule or a default target to a chain. The name specifies what
kind of target is to be added. Which targets are available depends on the
plugins being loaded.

The arguments inside the B<Target> block are passed to the plugin implementing
the target, so which arguments are valid here depends on the plugin being used.
If you do not need any to pass any arguments to a target, you can use the
shorter syntax:

 Target "stop"

This is the same as writing:

 <Target "stop">
 </Target>

=back

=head2 Built-in targets

The following targets are built into the core daemon and therefore need no
plugins to be loaded:

=over 4

=item B<return>

Signals the "return" condition, see the L<"Flow control"> section above. This
causes the current chain to stop processing the value and returns control to
the calling chain. The calling chain will continue processing targets and rules
just after the B<jump> target (see below). This is very similar to the
B<RETURN> target of iptables, see L<iptables(8)>.

This target does not have any options.

Example:

 Target "return"

=item B<stop>

Signals the "stop" condition, see the L<"Flow control"> section above. This
causes processing of the value to be aborted immediately. This is similar to
the B<DROP> target of iptables, see L<iptables(8)>.

This target does not have any options.

Example:

 Target "stop"

=item B<write>

Sends the value to "write" plugins.

Available options:

=over 4

=item B<Plugin> I<Name>

Name of the write plugin to which the data should be sent. This option may be
given multiple times to send the data to more than one write plugin. If the
plugin supports multiple instances, the plugin's instance(s) must also be
specified.

=back

If no plugin is explicitly specified, the values will be sent to all available
write plugins.

Single-instance plugin example:

 <Target "write">
   Plugin "rrdtool"
 </Target>

Multi-instance plugin example:

 <Plugin "write_graphite">
   <Node "foo">
   ...
   </Node>
   <Node "bar">
   ...
   </Node>
 </Plugin>
  ...
 <Target "write">
   Plugin "write_graphite/foo"
 </Target>

=item B<jump>

Starts processing the rules of another chain, see L<"Flow control"> above. If
the end of that chain is reached, or a stop condition is encountered,
processing will continue right after the B<jump> target, i.E<nbsp>e. with the
next target or the next rule. This is similar to the B<-j> command line option
of iptables, see L<iptables(8)>.

Available options:

=over 4

=item B<Chain> I<Name>

Jumps to the chain I<Name>. This argument is required and may appear only once.

=back

Example:

 <Target "jump">
   Chain "foobar"
 </Target>

=back

=head2 Available matches

=over 4

=item B<regex>

Matches a value using regular expressions.

Available options:

=over 4

=item B<Host> I<Regex>

=item B<Plugin> I<Regex>

=item B<PluginInstance> I<Regex>

=item B<Type> I<Regex>

=item B<TypeInstance> I<Regex>

Match values where the given regular expressions match the various fields of
the identifier of a value. If multiple regular expressions are given, B<all>
regexen must match for a value to match.

=item B<Invert> B<false>|B<true>

When set to B<true>, the result of the match is inverted, i.e. all value lists
where all regular expressions apply are not matched, all other value lists are
matched. Defaults to B<false>.

=back

Example:

 <Match "regex">
   Host "customer[0-9]+"
   Plugin "^foobar$"
 </Match>

=item B<timediff>

Matches values that have a time which differs from the time on the server.

This match is mainly intended for servers that receive values over the
C<network> plugin and write them to disk using the C<rrdtool> plugin. RRDtool
is very sensitive to the timestamp used when updating the RRD files. In
particular, the time must be ever increasing. If a misbehaving client sends one
packet with a timestamp far in the future, all further packets with a correct
time will be ignored because of that one packet. What's worse, such corrupted
RRD files are hard to fix.

This match lets one match all values B<outside> a specified time range
(relative to the server's time), so you can use the B<stop> target (see below)
to ignore the value, for example.

Available options:

=over 4

=item B<Future> I<Seconds>

Matches all values that are I<ahead> of the server's time by I<Seconds> or more
seconds. Set to zero for no limit. Either B<Future> or B<Past> must be
non-zero.

=item B<Past> I<Seconds>

Matches all values that are I<behind> of the server's time by I<Seconds> or
more seconds. Set to zero for no limit. Either B<Future> or B<Past> must be
non-zero.

=back

Example:

 <Match "timediff">
   Future  300
   Past   3600
 </Match>

This example matches all values that are five minutes or more ahead of the
server or one hour (or more) lagging behind.

=item B<value>

Matches the actual value of data sources against given minimumE<nbsp>/ maximum
values. If a data-set consists of more than one data-source, all data-sources
must match the specified ranges for a positive match.

Available options:

=over 4

=item B<Min> I<Value>

Sets the smallest value which still results in a match. If unset, behaves like
negative infinity.

=item B<Max> I<Value>

Sets the largest value which still results in a match. If unset, behaves like
positive infinity.

=item B<Invert> B<true>|B<false>

Inverts the selection. If the B<Min> and B<Max> settings result in a match,
no-match is returned and vice versa. Please note that the B<Invert> setting
only effects how B<Min> and B<Max> are applied to a specific value. Especially
the B<DataSource> and B<Satisfy> settings (see below) are not inverted.

=item B<DataSource> I<DSName> [I<DSName> ...]

Select one or more of the data sources. If no data source is configured, all
data sources will be checked. If the type handled by the match does not have a
data source of the specified name(s), this will always result in no match
(independent of the B<Invert> setting).

=item B<Satisfy> B<Any>|B<All>

Specifies how checking with several data sources is performed. If set to
B<Any>, the match succeeds if one of the data sources is in the configured
range. If set to B<All> the match only succeeds if all data sources are within
the configured range. Default is B<All>.

Usually B<All> is used for positive matches, B<Any> is used for negative
matches. This means that with B<All> you usually check that all values are in a
"good" range, while with B<Any> you check if any value is within a "bad" range
(or outside the "good" range).

=back

Either B<Min> or B<Max>, but not both, may be unset.

Example:

 # Match all values smaller than or equal to 100. Matches only if all data
 # sources are below 100.
 <Match "value">
   Max 100
   Satisfy "All"
 </Match>

 # Match if the value of any data source is outside the range of 0 - 100.
 <Match "value">
   Min   0
   Max 100
   Invert true
   Satisfy "Any"
 </Match>

=item B<empty_counter>

Matches all values with one or more data sources of type B<COUNTER> and where
all counter values are zero. These counters usually I<never> increased since
they started existing (and are therefore uninteresting), or got reset recently
or overflowed and you had really, I<really> bad luck.

Please keep in mind that ignoring such counters can result in confusing
behavior: Counters which hardly ever increase will be zero for long periods of
time. If the counter is reset for some reason (machine or service restarted,
usually), the graph will be empty (NAN) for a long time. People may not
understand why.

=item B<hashed>

Calculates a hash value of the host name and matches values according to that
hash value. This makes it possible to divide all hosts into groups and match
only values that are in a specific group. The intended use is in load
balancing, where you want to handle only part of all data and leave the rest
for other servers.

The hashing function used tries to distribute the hosts evenly. First, it
calculates a 32E<nbsp>bit hash value using the characters of the hostname:

  hash_value = 0;
  for (i = 0; host[i] != 0; i++)
    hash_value = (hash_value * 251) + host[i];

The constant 251 is a prime number which is supposed to make this hash value
more random. The code then checks the group for this host according to the
I<Total> and I<Match> arguments:

  if ((hash_value % Total) == Match)
    matches;
  else
    does not match;

Please note that when you set I<Total> to two (i.E<nbsp>e. you have only two
groups), then the least significant bit of the hash value will be the XOR of
all least significant bits in the host name. One consequence is that when you
have two hosts, "server0.example.com" and "server1.example.com", where the host
name differs in one digit only and the digits differ by one, those hosts will
never end up in the same group.

Available options:

=over 4

=item B<Match> I<Match> I<Total>

Divide the data into I<Total> groups and match all hosts in group I<Match> as
described above. The groups are numbered from zero, i.E<nbsp>e. I<Match> must
be smaller than I<Total>. I<Total> must be at least one, although only values
greater than one really do make any sense.

You can repeat this option to match multiple groups, for example:

  Match 3 7
  Match 5 7

The above config will divide the data into seven groups and match groups three
and five. One use would be to keep every value on two hosts so that if one
fails the missing data can later be reconstructed from the second host.

=back

Example:

 # Operate on the pre-cache chain, so that ignored values are not even in the
 # global cache.
 <Chain "PreCache">
   <Rule>
     <Match "hashed">
       # Divide all received hosts in seven groups and accept all hosts in
       # group three.
       Match 3 7
     </Match>
     # If matched: Return and continue.
     Target "return"
   </Rule>
   # If not matched: Return and stop.
   Target "stop"
 </Chain>

=back

=head2 Available targets

=over 4

=item B<notification>

Creates and dispatches a notification.

Available options:

=over 4

=item B<Message> I<String>

This required option sets the message of the notification. The following
placeholders will be replaced by an appropriate value:

=over 4

=item B<%{host}>

=item B<%{plugin}>

=item B<%{plugin_instance}>

=item B<%{type}>

=item B<%{type_instance}>

These placeholders are replaced by the identifier field of the same name.

=item B<%{ds:>I<name>B<}>

These placeholders are replaced by a (hopefully) human readable representation
of the current rate of this data source. If you changed the instance name
(using the B<set> or B<replace> targets, see below), it may not be possible to
convert counter values to rates.

=back

Please note that these placeholders are B<case sensitive>!

=item B<Severity> B<"FAILURE">|B<"WARNING">|B<"OKAY">

Sets the severity of the message. If omitted, the severity B<"WARNING"> is
used.

=back

Example:

  <Target "notification">
    Message "Oops, the %{type_instance} temperature is currently %{ds:value}!"
    Severity "WARNING"
  </Target>

=item B<replace>

Replaces parts of the identifier using regular expressions.

Available options:

=over 4

=item B<Host> I<Regex> I<Replacement>

=item B<Plugin> I<Regex> I<Replacement>

=item B<PluginInstance> I<Regex> I<Replacement>

=item B<TypeInstance> I<Regex> I<Replacement>

Match the appropriate field with the given regular expression I<Regex>. If the
regular expression matches, that part that matches is replaced with
I<Replacement>. If multiple places of the input buffer match a given regular
expression, only the first occurrence will be replaced.

You can specify each option multiple times to use multiple regular expressions
one after another.

=back

Example:

 <Target "replace">
   # Replace "example.net" with "example.com"
   Host "\\<example.net\\>" "example.com"

   # Strip "www." from hostnames
   Host "\\<www\\." ""
 </Target>

=item B<set>

Sets part of the identifier of a value to a given string.

Available options:

=over 4

=item B<Host> I<String>

=item B<Plugin> I<String>

=item B<PluginInstance> I<String>

=item B<TypeInstance> I<String>

Set the appropriate field to the given string. The strings for plugin instance
and type instance may be empty, the strings for host and plugin may not be
empty. It's currently not possible to set the type of a value this way.

=back

Example:

 <Target "set">
   PluginInstance "coretemp"
   TypeInstance "core3"
 </Target>

=back

=head2 Backwards compatibility

If you use collectd with an old configuration, i.E<nbsp>e. one without a
B<Chain> block, it will behave as it used to. This is equivalent to the
following configuration:

 <Chain "PostCache">
   Target "write"
 </Chain>

If you specify a B<PostCacheChain>, the B<write> target will not be added
anywhere and you will have to make sure that it is called where appropriate. We
suggest to add the above snippet as default target to your "PostCache" chain.

=head2 Examples

Ignore all values, where the hostname does not contain a dot, i.E<nbsp>e. can't
be an FQDN.

 <Chain "PreCache">
   <Rule "no_fqdn">
     <Match "regex">
       Host "^[^\.]*$"
     </Match>
     Target "stop"
   </Rule>
   Target "write"
 </Chain>

=head1 SEE ALSO

L<collectd(1)>,
L<collectd-exec(5)>,
L<collectd-perl(5)>,
L<collectd-unixsock(5)>,
L<types.db(5)>,
L<hddtemp(8)>,
L<iptables(8)>,
L<kstat(3KSTAT)>,
L<mbmon(1)>,
L<psql(1)>,
L<regex(7)>,
L<rrdtool(1)>,
L<sensors(1)>

=head1 AUTHOR

Florian Forster E<lt>octo@collectd.orgE<gt>

=cut<|MERGE_RESOLUTION|>--- conflicted
+++ resolved
@@ -2540,7 +2540,23 @@
 B<Interface> is inverted: All selected interfaces are ignored and all
 other interfaces are collected.
 
-<<<<<<< HEAD
+It is possible to use regular expressions to match interface names, if the
+name is surrounded by I</.../> and collectd was compiled with support for
+regexps. This is useful if there's a need to collect (or ignore) data
+for a group of interfaces that are similarly named, without the need to
+explicitly list all of them (especially useful if the list is dynamic).
+Example:
+
+ Interface "lo"
+ Interface "/^veth/"
+ Interface "/^tun[0-9]+/"
+ IgnoreSelected "true"
+
+This will ignore the loopback interface, all interfaces with names starting
+with I<veth> and all interfaces with names starting with I<tun> followed by
+at least one digit.
+
+
 =item B<UniqueName> I<true>|I<false>
 
 Interface name is not unique on Solaris (KSTAT), interface name is unique 
@@ -2551,24 +2567,6 @@
 L<http://docs.oracle.com/cd/E23824_01/html/821-1468/kstat-3kstat.html#REFMAN3Ekstat-3kstat>
 
 This option is only available on Solaris.
-=======
-It is possible to use regular expressions to match interface names, if the
-name is surrounded by I</.../> and collectd was compiled with support for
-regexps. This is useful if there's a need to collect (or ignore) data
-for a group of interfaces that are similarly named, without the need to
-explicitly list all of them (especially useful if the list is dynamic).
-Example:
-
- Interface "lo"
- Interface "/^veth/"
- Interface "/^tun[0-9]+/"
- IgnoreSelected "true"
-
-This will ignore the loopback interface, all interfaces with names starting
-with I<veth> and all interfaces with names starting with I<tun> followed by
-at least one digit.
-
->>>>>>> 218c5712
 
 =back
 
