--- conflicted
+++ resolved
@@ -394,12 +394,7 @@
 
 	addr.sun_family = AF_UNIX;
 
-<<<<<<< HEAD
-	sstrncpy (addr.sun_path, sock_file, sizeof (addr.sun_path));
-=======
-	strncpy (addr.sun_path, path, (size_t)(UNIX_PATH_MAX - 1));
-	addr.sun_path[UNIX_PATH_MAX - 1] = '\0';
->>>>>>> d22aee65
+	sstrncpy (addr.sun_path, path, (size_t)(UNIX_PATH_MAX - 1));
 	unlink (addr.sun_path);
 
 	errno = 0;
