--- conflicted
+++ resolved
@@ -1169,14 +1169,10 @@
 	char *ptr;
 	char *saveptr;
 
-<<<<<<< HEAD
-	i = 0;
-=======
 	if ((buffer == NULL) || (vl == NULL) || (ds == NULL))
 		return EINVAL;
 
-	i = -1;
->>>>>>> f9a6df05
+	i = 0;
 	dummy = buffer;
 	saveptr = NULL;
 	vl->time = 0;
