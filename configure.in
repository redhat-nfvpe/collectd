dnl Process this file with autoconf to produce a configure script.
AC_INIT(collectd, m4_esyscmd(./version-gen.sh))
AC_CONFIG_SRCDIR(src/collectd.c)
AC_CONFIG_HEADERS(src/config.h)
AM_INIT_AUTOMAKE(dist-bzip2)
AC_LANG(C)

AC_PREFIX_DEFAULT("/opt/collectd")

AC_SYS_LARGEFILE

#
# Checks for programs.
#
AC_PROG_CC
AC_PROG_CPP
AC_PROG_INSTALL
AC_PROG_LN_S
AC_PROG_MAKE_SET
AM_PROG_CC_C_O
AM_CONDITIONAL(COMPILER_IS_GCC, test "x$GCC" = "xyes")

dnl configure libtool
AC_DISABLE_STATIC
AC_LIBLTDL_CONVENIENCE
AC_SUBST(LTDLINCL)
AC_SUBST(LIBLTDL)
AC_LIBTOOL_DLOPEN
AC_PROG_LIBTOOL
AC_PROG_LEX
AC_PROG_YACC
PKG_PROG_PKG_CONFIG
AC_CONFIG_SUBDIRS(libltdl)

AC_MSG_CHECKING([for kernel type ($host_os)])
case $host_os in
	*linux*)
	AC_DEFINE([KERNEL_LINUX], 1, [True if program is to be compiled for a Linux kernel])
	ac_system="Linux"
	;;
	*solaris*)
	AC_DEFINE([KERNEL_SOLARIS], 1, [True if program is to be compiled for a Solaris kernel])
	ac_system="Solaris"
	;;
	*darwin*)
	ac_system="Darwin"
	;;
	*openbsd*)
	ac_system="OpenBSD"
	;;
	*)
	ac_system="unknown"
esac
AC_MSG_RESULT([$ac_system])

if test "x$ac_system" = "xLinux"
then
	AC_ARG_VAR([KERNEL_DIR], [path to Linux kernel sources])
	if test -z "$KERNEL_DIR"
	then
		KERNEL_DIR="/lib/modules/`uname -r`/source"
	fi

	KERNEL_CFLAGS="-I$KERNEL_DIR/include"
	AC_SUBST(KERNEL_CFLAGS)
fi

if test "x$ac_system" = "xSolaris"
then
	CPPFLAGS="$CPPFLAGS -D_POSIX_PTHREAD_SEMANTICS"
fi

#
# Checks for header files.
#
AC_HEADER_STDC
AC_HEADER_SYS_WAIT
AC_HEADER_DIRENT

AC_CHECK_HEADERS(stdio.h stdint.h stdbool.h errno.h math.h stdarg.h syslog.h fcntl.h signal.h assert.h sys/types.h sys/socket.h sys/select.h poll.h netdb.h arpa/inet.h sys/resource.h sys/param.h kstat.h regex.h sys/ioctl.h endian.h sys/isa_defs.h)

# For ping library
AC_CHECK_HEADERS(netinet/in_systm.h, [], [],
[#if HAVE_STDINT_H
# include <stdint.h>
#endif
#if HAVE_SYS_TYPES_H
# include <sys/types.h>
#endif
])
AC_CHECK_HEADERS(netinet/in.h, [], [],
[#if HAVE_STDINT_H
# include <stdint.h>
#endif
#if HAVE_SYS_TYPES_H
# include <sys/types.h>
#endif
#if HAVE_NETINET_IN_SYSTM_H
# include <netinet/in_systm.h>
#endif
])
AC_CHECK_HEADERS(netinet/ip.h, [], [],
[#if HAVE_STDINT_H
# include <stdint.h>
#endif
#if HAVE_SYS_TYPES_H
# include <sys/types.h>
#endif
#if HAVE_NETINET_IN_SYSTM_H
# include <netinet/in_systm.h>
#endif
#if HAVE_NETINET_IN_H
# include <netinet/in.h>
#endif
])
AC_CHECK_HEADERS(netinet/ip_icmp.h, [], [],
[#if HAVE_STDINT_H
# include <stdint.h>
#endif
#if HAVE_SYS_TYPES_H
# include <sys/types.h>
#endif
#if HAVE_NETINET_IN_SYSTM_H
# include <netinet/in_systm.h>
#endif
#if HAVE_NETINET_IN_H
# include <netinet/in.h>
#endif
#if HAVE_NETINET_IP_H
# include <netinet/ip.h>
#endif
])
AC_CHECK_HEADERS(netinet/ip_var.h, [], [],
[#if HAVE_STDINT_H
# include <stdint.h>
#endif
#if HAVE_SYS_TYPES_H
# include <sys/types.h>
#endif
#if HAVE_NETINET_IN_SYSTM_H
# include <netinet/in_systm.h>
#endif
#if HAVE_NETINET_IN_H
# include <netinet/in.h>
#endif
#if HAVE_NETINET_IP_H
# include <netinet/ip.h>
#endif
])
AC_CHECK_HEADERS(netinet/ip6.h, [], [],
[#if HAVE_STDINT_H
# include <stdint.h>
#endif
#if HAVE_SYS_TYPES_H
# include <sys/types.h>
#endif
#if HAVE_NETINET_IN_SYSTM_H
# include <netinet/in_systm.h>
#endif
#if HAVE_NETINET_IN_H
# include <netinet/in.h>
#endif
])
AC_CHECK_HEADERS(netinet/icmp6.h, [], [],
[#if HAVE_STDINT_H
# include <stdint.h>
#endif
#if HAVE_SYS_TYPES_H
# include <sys/types.h>
#endif
#if HAVE_NETINET_IN_SYSTM_H
# include <netinet/in_systm.h>
#endif
#if HAVE_NETINET_IN_H
# include <netinet/in.h>
#endif
#if HAVE_NETINET_IP6_H
# include <netinet/ip6.h>
#endif
])
AC_CHECK_HEADERS(netinet/tcp.h, [], [],
[#if HAVE_STDINT_H
# include <stdint.h>
#endif
#if HAVE_SYS_TYPES_H
# include <sys/types.h>
#endif
#if HAVE_NETINET_IN_SYSTM_H
# include <netinet/in_systm.h>
#endif
#if HAVE_NETINET_IN_H
# include <netinet/in.h>
#endif
#if HAVE_NETINET_IP_H
# include <netinet/ip.h>
#endif
])
AC_CHECK_HEADERS(netinet/udp.h, [], [],
[#if HAVE_STDINT_H
# include <stdint.h>
#endif
#if HAVE_SYS_TYPES_H
# include <sys/types.h>
#endif
#if HAVE_NETINET_IN_SYSTM_H
# include <netinet/in_systm.h>
#endif
#if HAVE_NETINET_IN_H
# include <netinet/in.h>
#endif
#if HAVE_NETINET_IP_H
# include <netinet/ip.h>
#endif
])

# For cpu modules
AC_CHECK_HEADERS(sys/dkstat.h)
if test "x$ac_system" = "xDarwin"
then
	AC_CHECK_HEADERS(mach/mach_init.h mach/host_priv.h mach/mach_error.h mach/mach_host.h mach/mach_port.h mach/mach_types.h mach/message.h mach/processor_set.h mach/processor.h mach/processor_info.h mach/task.h mach/thread_act.h mach/vm_region.h mach/vm_map.h mach/vm_prot.h mach/vm_statistics.h mach/kern_return.h)
	AC_CHECK_HEADERS(CoreFoundation/CoreFoundation.h IOKit/IOKitLib.h IOKit/IOTypes.h IOKit/ps/IOPSKeys.h IOKit/IOBSD.h IOKit/storage/IOBlockStorageDriver.h)
fi
AC_CHECK_HEADERS(sys/sysctl.h, [], [],
[
#if HAVE_SYS_TYPES_H
#  include <sys/types.h>
#endif
#if HAVE_SYS_PARAM_H
# include <sys/param.h>
#endif
])

# For hddtemp module
AC_CHECK_HEADERS(linux/major.h libgen.h)

# For the battery plugin
AC_CHECK_HEADERS(IOKit/ps/IOPowerSources.h, [], [],
[
#if HAVE_IOKIT_IOKITLIB_H
#  include <IOKit/IOKitLib.h>
#endif
#if HAVE_IOKIT_IOTYPES_H
#  include <IOKit/IOTypes.h>
#endif
])

# For the swap module
have_sys_swap_h="yes"
AC_CHECK_HEADERS(sys/swap.h, [], [have_sys_swap_h="no"],
[
#if HAVE_SYS_TYPES_H
#  include <sys/types.h>
#endif
#if HAVE_SYS_PARAM_H
# include <sys/param.h>
#endif
])

if test "x$have_sys_swap_h$ac_system" = "xnoSolaris"
then
	AC_MSG_NOTICE([Solaris detected and sys/swap.h not found: Try building a 64bit binary.])
fi

# For load module
# For the processes plugin
# For users module
AC_CHECK_HEADERS(sys/loadavg.h linux/config.h utmp.h utmpx.h)

# For interface plugin
AC_CHECK_HEADERS(ifaddrs.h)
AC_CHECK_HEADERS(net/if.h, [], [],
[
#if HAVE_SYS_TYPES_H
#  include <sys/types.h>
#endif
#if HAVE_SYS_SOCKET_H
#  include <sys/socket.h>
#endif
])
AC_CHECK_HEADERS(linux/if.h, [], [],
[
#if HAVE_SYS_TYPES_H
#  include <sys/types.h>
#endif
#if HAVE_SYS_SOCKET_H
#  include <sys/socket.h>
#endif
])
AC_CHECK_HEADERS(linux/netdevice.h, [], [],
[
#if HAVE_SYS_TYPES_H
#  include <sys/types.h>
#endif
#if HAVE_SYS_SOCKET_H
#  include <sys/socket.h>
#endif
#if HAVE_LINUX_IF_H
# include <linux/if.h>
#endif
])

# For ipvs module
have_net_ip_vs_h="no"
have_ip_vs_h="no"
if test "x$ac_system" = "xLinux"
then
	SAVE_CFLAGS=$CFLAGS
	CFLAGS="$CFLAGS $KERNEL_CFLAGS"

	AC_CHECK_HEADERS(net/ip_vs.h, [have_net_ip_vs_h="yes"])
	AC_CHECK_HEADERS(ip_vs.h, [have_ip_vs_h="yes"])

	CFLAGS=$SAVE_CFLAGS
fi

# For quota module
AC_CHECK_HEADERS(sys/ucred.h, [], [],
[
#if HAVE_SYS_TYPES_H
#  include <sys/types.h>
#endif
#if HAVE_SYS_PARAM_H
# include <sys/param.h>
#endif
])

# For mount interface
AC_CHECK_HEADERS(sys/mount.h, [], [],
[
#if HAVE_SYS_TYPES_H
#  include <sys/types.h>
#endif
#if HAVE_SYS_PARAM_H
# include <sys/param.h>
#endif
])

# For the email plugin
AC_CHECK_HEADERS(linux/un.h, [], [],
[
#if HAVE_SYS_SOCKET_H
#	include <sys/socket.h>
#endif
])

AC_CHECK_HEADERS(pwd.h grp.h sys/un.h ctype.h limits.h sys/quota.h xfs/xqm.h fs_info.h fshelp.h paths.h mntent.h mnttab.h sys/fstyp.h sys/fs_types.h sys/mntent.h sys/mnttab.h sys/statfs.h sys/statvfs.h sys/vfs.h sys/vfstab.h kvm.h wordexp.h)

# For the dns plugin
AC_CHECK_HEADERS(arpa/nameser.h)
AC_CHECK_HEADERS(arpa/nameser_compat.h, [], [],
[
#if HAVE_ARPA_NAMESER_H
# include <arpa/nameser.h>
#endif
])

AC_CHECK_HEADERS(net/if_arp.h, [], [],
[#if HAVE_SYS_SOCKET_H
# include <sys/socket.h>
#endif
])
AC_CHECK_HEADERS(net/ppp_defs.h)
AC_CHECK_HEADERS(net/if_ppp.h, [], [],
[#if HAVE_NET_PPP_DEFS_H
# include <net/ppp_defs.h>
#endif
])
AC_CHECK_HEADERS(netinet/if_ether.h, [], [],
[#if HAVE_STDINT_H
# include <stdint.h>
#endif
#if HAVE_SYS_TYPES_H
# include <sys/types.h>
#endif
#if HAVE_SYS_SOCKET_H
# include <sys/socket.h>
#endif
#if HAVE_NET_IF_H
# include <net/if.h>
#endif
#if HAVE_NETINET_IN_H
# include <netinet/in.h>
#endif
])

# For the multimeter plugin
have_termios_h="no"
AC_CHECK_HEADERS(termios.h, [have_termios_h="yes"])

#
# Checks for typedefs, structures, and compiler characteristics.
#
AC_C_CONST
AC_TYPE_PID_T
AC_TYPE_SIZE_T
AC_TYPE_UID_T
AC_HEADER_TIME

#
# Checks for library functions.
#
AC_PROG_GCC_TRADITIONAL
AC_CHECK_FUNCS(gettimeofday select strdup strtol getaddrinfo getnameinfo strchr memcpy strstr strcmp strncmp strncpy strlen strncasecmp strcasecmp openlog closelog)

AC_FUNC_STRERROR_R

AC_CACHE_CHECK([for strtok_r],
  [have_strtok_r_default],
  AC_LINK_IFELSE(
    AC_LANG_PROGRAM(
    [[[[
#include <stdlib.h>
#include <stdio.h>
#include <string.h>
    ]]]],
    [[[[
      char buffer[] = "foo,bar,baz";
      char *token;
      char *dummy;
      char *saveptr;

      dummy = buffer;
      saveptr = NULL;
      while ((token = strtok_r (dummy, ",", &saveptr)) != NULL)
      {
	dummy = NULL;
        printf ("token = %s;\n", token);
      }
    ]]]]),
    [have_strtok_r_default="yes"],
    [have_strtok_r_default="no"]
  )
)

if test "x$have_strtok_r_default" = "xno"
then
  SAVE_CFLAGS="$CFLAGS"
  CFLAGS="$CFLAGS -D_REENTRANT=1"

  AC_CACHE_CHECK([if strtok_r needs _REENTRANT],
    [have_strtok_r_reentrant],
    AC_LINK_IFELSE(
      AC_LANG_PROGRAM(
      [[[[
#include <stdlib.h>
#include <stdio.h>
#include <string.h>
      ]]]],
      [[[[
        char buffer[] = "foo,bar,baz";
        char *token;
        char *dummy;
        char *saveptr;

        dummy = buffer;
        saveptr = NULL;
        while ((token = strtok_r (dummy, ",", &saveptr)) != NULL)
        {
	  dummy = NULL;
          printf ("token = %s;\n", token);
        }
      ]]]]),
      [have_strtok_r_reentrant="yes"],
      [AC_MSG_FAILURE([strtok_r isn't available. Please file a bugreport!])]
    )
  )
fi

AC_CHECK_FUNCS(getpwnam_r getgrnam_r setgroups regcomp regerror regexec regfree)

socket_needs_socket="no"
AC_CHECK_FUNCS(socket, [], AC_CHECK_LIB(socket, socket, [socket_needs_socket="yes"], AC_MSG_ERROR(cannot find socket)))
AM_CONDITIONAL(BUILD_WITH_LIBSOCKET, test "x$socket_needs_socket" = "xyes")

nanosleep_needs_rt="no"
AC_CHECK_FUNCS(nanosleep, [], AC_CHECK_LIB(rt, nanosleep, [nanosleep_needs_rt="yes"], AC_MSG_ERROR(cannot find nanosleep)))
AM_CONDITIONAL(BUILD_WITH_LIBRT, test "x$nanosleep_needs_rt" = "xyes")

AC_CHECK_FUNCS(sysctlbyname, [have_sysctlbyname="yes"], [have_sysctlbyname="no"])
AC_CHECK_FUNCS(host_statistics, [have_host_statistics="yes"], [have_host_statistics="no"])
AC_CHECK_FUNCS(processor_info, [have_processor_info="yes"], [have_processor_info="no"])
AC_CHECK_FUNCS(thread_info, [have_thread_info="yes"], [have_thread_info="no"])
AC_CHECK_FUNCS(statfs, [have_statfs="yes"], [have_statfs="no"])
AC_CHECK_FUNCS(statvfs, [have_statvfs="yes"], [have_statvfs="no"])
AC_CHECK_FUNCS(getifaddrs, [have_getifaddrs="yes"], [have_getifaddrs="no"])
AC_CHECK_FUNCS(syslog, [have_syslog="yes"], [have_syslog="no"])
AC_CHECK_FUNCS(getutent, [have_getutent="yes"], [have_getutent="no"])
AC_CHECK_FUNCS(getutxent, [have_getutxent="yes"], [have_getutxent="no"])

# For load module
AC_CHECK_FUNCS(getloadavg, [have_getloadavg="yes"], [have_getloadavg="no"])

# Check for NAN
AC_ARG_WITH(nan-emulation, [AS_HELP_STRING([--with-nan-emulation], [use emulated NAN. For crosscompiling only.])],
[
 if test "x$withval" = "xno"; then
	 nan_type="none"
 else if test "x$withval" = "xyes"; then
	 nan_type="zero"
 else
	 nan_type="$withval"
 fi; fi
],
[nan_type="none"])
if test "x$nan_type" = "xnone"; then
  AC_CACHE_CHECK([whether NAN is defined by default],
    [have_nan_default],
    AC_COMPILE_IFELSE(
      AC_LANG_PROGRAM(
      [[
#include <stdlib.h>
#include <math.h>
static float foo = NAN;
      ]],
      [[
       if (isnan (foo))
        return 0;
       else
	return 1;
      ]]),
      [have_nan_default="yes"],
      [have_nan_default="no"]
    )
  )
  if test "x$have_nan_default" = "xyes"
  then
    nan_type="default"
  fi
fi
if test "x$nan_type" = "xnone"; then
  AC_CACHE_CHECK([whether NAN is defined by __USE_ISOC99],
    [have_nan_isoc],
    AC_COMPILE_IFELSE(
      AC_LANG_PROGRAM(
      [[
#include <stdlib.h>
#define __USE_ISOC99 1
#include <math.h>
static float foo = NAN;
      ]],
      [[
       if (isnan (foo))
        return 0;
       else
	return 1;
      ]]),
      [have_nan_isoc="yes"],
      [have_nan_isoc="no"]
    )
  )
  if test "x$have_nan_isoc" = "xyes"
  then
    nan_type="isoc99"
  fi
fi
if test "x$nan_type" = "xnone"; then
  AC_CACHE_CHECK([whether NAN can be defined by 0/0],
    [have_nan_zero],
    AC_RUN_IFELSE(
      AC_LANG_PROGRAM(
      [[
#include <stdlib.h>
#include <math.h>
#ifdef NAN
# undef NAN
#endif
#define NAN (0.0 / 0.0)
#ifndef isnan
# define isnan(f) ((f) != (f))
#endif
static float foo = NAN;
      ]],
      [[
       if (isnan (foo))
        return 0;
       else
	return 1;
      ]]),
      [have_nan_zero="yes"],
      [have_nan_zero="no"]
    )
  )
  if test "x$have_nan_zero" = "xyes"
  then
    nan_type="zero"
  fi
fi

if test "x$nan_type" = "xdefault"; then
  AC_DEFINE(NAN_STATIC_DEFAULT, 1,
    [Define if NAN is defined by default and can initialize static variables.])
else if test "x$nan_type" = "xisoc99"; then
  AC_DEFINE(NAN_STATIC_ISOC, 1,
    [Define if NAN is defined by __USE_ISOC99 and can initialize static variables.])
else if test "x$nan_type" = "xzero"; then
  AC_DEFINE(NAN_ZERO_ZERO, 1,
    [Define if NAN can be defined as (0.0 / 0.0)])
else
  AC_MSG_ERROR([Didn't find out how to statically initialize variables to NAN. Sorry.])
fi; fi; fi

AC_ARG_WITH(fp-layout, [AS_HELP_STRING([--with-fp-layout], [set the memory layout of doubles. For crosscompiling only.])],
[
 if test "x$withval" = "xnothing"; then
 	fp_layout_type="nothing"
 else if test "x$withval" = "xendianflip"; then
 	fp_layout_type="endianflip"
 else if test "x$withval" = "xintswap"; then
 	fp_layout_type="intswap"
 else
 	AC_MSG_ERROR([Invalid argument for --with-fp-layout. Valid arguments are: nothing, endianflip, intswap]);
fi; fi; fi
],
[fp_layout_type="unknown"])

if test "x$fp_layout_type" = "xunknown"; then
  AC_CACHE_CHECK([if doubles are stored in x86 representation],
    [fp_layout_need_nothing],
    AC_RUN_IFELSE(
      AC_LANG_PROGRAM(
      [[[[
#include <stdlib.h>
#include <stdio.h>
#include <string.h>
#if HAVE_STDINT_H
# include <stdint.h>
#endif
#if HAVE_STDBOOL_H
# include <stdbool.h>
#endif
      ]]]],
      [[[[
	uint64_t i0;
	uint64_t i1;
	uint8_t c[8];
	double d;

	d = 8.642135e130; 
	memcpy ((void *) &i0, (void *) &d, 8);

	i1 = i0;
	memcpy ((void *) c, (void *) &i1, 8);

	if ((c[0] == 0x2f) && (c[1] == 0x25)
			&& (c[2] == 0xc0) && (c[3] == 0xc7)
			&& (c[4] == 0x43) && (c[5] == 0x2b)
			&& (c[6] == 0x1f) && (c[7] == 0x5b))
		return (0);
	else
		return (1);
      ]]]]),
      [fp_layout_need_nothing="yes"],
      [fp_layout_need_nothing="no"]
    )
  )
  if test "x$fp_layout_need_nothing" = "xyes"; then
    fp_layout_type="nothing"
  fi
fi
if test "x$fp_layout_type" = "xunknown"; then
  AC_CACHE_CHECK([if endianflip converts to x86 representation],
    [fp_layout_need_endianflip],
    AC_RUN_IFELSE(
      AC_LANG_PROGRAM(
      [[[[
#include <stdlib.h>
#include <stdio.h>
#include <string.h>
#if HAVE_STDINT_H
# include <stdint.h>
#endif
#if HAVE_STDBOOL_H
# include <stdbool.h>
#endif
#define endianflip(A) ((((uint64_t)(A) & 0xff00000000000000LL) >> 56) | \
                       (((uint64_t)(A) & 0x00ff000000000000LL) >> 40) | \
                       (((uint64_t)(A) & 0x0000ff0000000000LL) >> 24) | \
                       (((uint64_t)(A) & 0x000000ff00000000LL) >> 8)  | \
                       (((uint64_t)(A) & 0x00000000ff000000LL) << 8)  | \
                       (((uint64_t)(A) & 0x0000000000ff0000LL) << 24) | \
                       (((uint64_t)(A) & 0x000000000000ff00LL) << 40) | \
                       (((uint64_t)(A) & 0x00000000000000ffLL) << 56))
      ]]]],
      [[[[
	uint64_t i0;
	uint64_t i1;
	uint8_t c[8];
	double d;

	d = 8.642135e130; 
	memcpy ((void *) &i0, (void *) &d, 8);

	i1 = endianflip (i0);
	memcpy ((void *) c, (void *) &i1, 8);

	if ((c[0] == 0x2f) && (c[1] == 0x25)
			&& (c[2] == 0xc0) && (c[3] == 0xc7)
			&& (c[4] == 0x43) && (c[5] == 0x2b)
			&& (c[6] == 0x1f) && (c[7] == 0x5b))
		return (0);
	else
		return (1);
      ]]]]),
      [fp_layout_need_endianflip="yes"],
      [fp_layout_need_endianflip="no"]
    )
  )
  if test "x$fp_layout_need_endianflip" = "xyes"; then
    fp_layout_type="endianflip"
  fi
fi
if test "x$fp_layout_type" = "xunknown"; then
  AC_CACHE_CHECK([if intswap converts to x86 representation],
    [fp_layout_need_intswap],
    AC_RUN_IFELSE(
      AC_LANG_PROGRAM(
      [[[[
#include <stdlib.h>
#include <stdio.h>
#include <string.h>
#if HAVE_STDINT_H
# include <stdint.h>
#endif
#if HAVE_STDBOOL_H
# include <stdbool.h>
#endif
#define intswap(A)    ((((uint64_t)(A) & 0xffffffff00000000LL) >> 32) | \
                       (((uint64_t)(A) & 0x00000000ffffffffLL) << 32))
      ]]]],
      [[[[
	uint64_t i0;
	uint64_t i1;
	uint8_t c[8];
	double d;

	d = 8.642135e130; 
	memcpy ((void *) &i0, (void *) &d, 8);

	i1 = intswap (i0);
	memcpy ((void *) c, (void *) &i1, 8);

	if ((c[0] == 0x2f) && (c[1] == 0x25)
			&& (c[2] == 0xc0) && (c[3] == 0xc7)
			&& (c[4] == 0x43) && (c[5] == 0x2b)
			&& (c[6] == 0x1f) && (c[7] == 0x5b))
		return (0);
	else
		return (1);
      ]]]]),
      [fp_layout_need_intswap="yes"],
      [fp_layout_need_intswap="no"]
    )
  )
  if test "x$fp_layout_need_intswap" = "xyes"; then
    fp_layout_type="intswap"
  fi
fi

if test "x$fp_layout_type" = "xnothing"; then
  AC_DEFINE(FP_LAYOUT_NEED_NOTHING, 1,
  [Define if doubles are stored in x86 representation.])
else if test "x$fp_layout_type" = "xendianflip"; then
  AC_DEFINE(FP_LAYOUT_NEED_ENDIANFLIP, 1,
  [Define if endianflip is needed to convert to x86 representation.])
else if test "x$fp_layout_type" = "xintswap"; then
  AC_DEFINE(FP_LAYOUT_NEED_INTSWAP, 1,
  [Define if intswap is needed to convert to x86 representation.])
else
  AC_MSG_ERROR([Didn't find out how doubles are stored in memory. Sorry.])
fi; fi; fi

have_getfsstat="no"
AC_CHECK_FUNCS(getfsstat, [have_getfsstat="yes"])
have_getvfsstat="no"
AC_CHECK_FUNCS(getvfsstat, [have_getvfsstat="yes"])
have_listmntent="no"
AC_CHECK_FUNCS(listmntent, [have_listmntent="yes"])

have_getmntent="no"
AC_CHECK_FUNCS(getmntent, [have_getmntent="c"])
if test "x$have_getmntent" = "xno"; then
	AC_CHECK_LIB(sun, getmntent, [have_getmntent="sun"])
fi
if test "x$have_getmntent" = "xno"; then
	AC_CHECK_LIB(seq, getmntent, [have_getmntent="seq"])
fi
if test "x$have_getmntent" = "xno"; then
	AC_CHECK_LIB(gen, getmntent, [have_getmntent="gen"])
fi

if test "x$have_getmntent" = "xc"; then
	AC_CACHE_CHECK([whether getmntent takes one argument],
		[have_one_getmntent],
		AC_COMPILE_IFELSE(
			AC_LANG_PROGRAM([[AC_INCLUDES_DEFAULT
#include <mntent.h>
#include "$srcdir/src/utils_mount.h"]],
				[[
				 FILE *fh;
				 struct mntent *me;
				 fh = setmntent ("/etc/mtab", "r");
				 me = getmntent (fh);
				]]
			),
			[have_one_getmntent="yes"],
			[have_one_getmntent="no"]
		)
	)
	AC_CACHE_CHECK([whether getmntent takes two arguments],
		[have_two_getmntent],
		AC_COMPILE_IFELSE(
			AC_LANG_PROGRAM([[AC_INCLUDES_DEFAULT
#include <sys/mnttab.h>
#include "$srcdir/src/utils_mount.h"]],
				[[
				 FILE *fh;
				 struct mnttab mt;
				 int status;
				 fh = fopen ("/etc/mnttab", "r");
				 status = getmntent (fh, &mt);
				]]
			),
			[have_two_getmntent="yes"],
			[have_two_getmntent="no"]
		)
	)
fi

# Check for different versions of `getmntent' here..

if test "x$have_getmntent" = "xc"; then
	if test "x$have_one_getmntent" = "xyes"; then
		AC_DEFINE(HAVE_ONE_GETMNTENT, 1,
			  [Define if the function getmntent exists and takes one argument.])
	fi
	if test "x$have_two_getmntent" = "xyes"; then
		AC_DEFINE(HAVE_TWO_GETMNTENT, 1,
			  [Define if the function getmntent exists and takes two arguments.])
	fi
fi
if test "x$have_getmntent" = "xsun"; then
	AC_DEFINE(HAVE_SUN_GETMNTENT, 1,
		  [Define if the function getmntent exists. It's the version from libsun.])
fi
if test "x$have_getmntent" = "xseq"; then
	AC_DEFINE(HAVE_SEQ_GETMNTENT, 1,
		  [Define if the function getmntent exists. It's the version from libseq.])
fi
if test "x$have_getmntent" = "xgen"; then
	AC_DEFINE(HAVE_GEN_GETMNTENT, 1,
		  [Define if the function getmntent exists. It's the version from libgen.])
fi

# Check for structures
AC_CHECK_MEMBERS([struct if_data.ifi_ibytes, struct if_data.ifi_opackets, struct if_data.ifi_ierrors],
	[AC_DEFINE(HAVE_STRUCT_IF_DATA, 1, [Define if struct if_data exists and is usable.])],
	[],
	[
	#include <sys/types.h>
	#include <sys/socket.h>
	#include <net/if.h>
	])
AC_CHECK_MEMBERS([struct net_device_stats.rx_bytes, struct net_device_stats.tx_packets, struct net_device_stats.rx_errors],
	[AC_DEFINE(HAVE_STRUCT_NET_DEVICE_STATS, 1, [Define if struct net_device_stats exists and is usable.])],
	[],
	[
	#include <sys/types.h>
	#include <sys/socket.h>
	#include <linux/if.h>
	#include <linux/netdevice.h>
	])

AC_CHECK_MEMBERS([struct udphdr.uh_dport, struct udphdr.uh_sport], [], [],
[#if HAVE_STDINT_H
# include <stdint.h>
#endif
#if HAVE_SYS_TYPES_H
# include <sys/types.h>
#endif
#if HAVE_NETINET_IN_SYSTM_H
# include <netinet/in_systm.h>
#endif
#if HAVE_NETINET_IN_H
# include <netinet/in.h>
#endif
#if HAVE_NETINET_IP_H
# include <netinet/ip.h>
#endif
#if HAVE_NETINET_UDP_H
# include <netinet/udp.h>
#endif
])
AC_CHECK_MEMBERS([struct udphdr.dest, struct udphdr.source], [], [],
[#if HAVE_STDINT_H
# include <stdint.h>
#endif
#if HAVE_SYS_TYPES_H
# include <sys/types.h>
#endif
#if HAVE_NETINET_IN_SYSTM_H
# include <netinet/in_systm.h>
#endif
#if HAVE_NETINET_IN_H
# include <netinet/in.h>
#endif
#if HAVE_NETINET_IP_H
# include <netinet/ip.h>
#endif
#if HAVE_NETINET_UDP_H
# include <netinet/udp.h>
#endif
])

AC_CHECK_MEMBERS([kstat_io_t.nwritten, kstat_io_t.writes, kstat_io_t.nwrites, kstat_io_t.wtime],
	[],
	[],
	[
#if HAVE_KSTAT_H
# include <kstat.h>
#endif
	])

#
# Checks for libraries begin here
#
with_libresolv="yes"
AC_CHECK_LIB(resolv, res_search,
[
	AC_DEFINE(HAVE_LIBRESOLV, 1, [Define to 1 if you have the 'resolv' library (-lresolv).])
],
[with_libresolv="no"])
AM_CONDITIONAL(BUILD_WITH_LIBRESOLV, test "x$with_libresolv" = "xyes")

dnl Check for HAL (hardware abstraction library)
with_libhal="yes"
AC_CHECK_LIB(hal,libhal_device_property_exists,
	     [AC_DEFINE(HAVE_LIBHAL, 1, [Define to 1 if you have 'hal' library])],
	     [with_libhal="no"])
if test "x$with_libhal" = "xyes"; then
	if test "x$PKG_CONFIG" != "x"; then
		BUILD_WITH_LIBHAL_CFLAGS="`pkg-config --cflags hal`"
		BUILD_WITH_LIBHAL_LIBS="`pkg-config --libs hal`"
		AC_SUBST(BUILD_WITH_LIBHAL_CFLAGS)
		AC_SUBST(BUILD_WITH_LIBHAL_LIBS)
	fi
fi

m4_divert_once([HELP_WITH], [
collectd additional packages:])

if test "x$ac_system" = "xSolaris"
then
	with_kstat="yes"
	with_devinfo="yes"
else
	with_kstat="no (Solaris only)"
	with_devinfo="no (Solaris only)"
fi

if test "x$with_kstat" = "xyes"
then
	AC_CHECK_LIB(kstat, kstat_open, [with_kstat="yes"], [with_kstat="no (libkstat not found)"], [])
fi
if test "x$with_kstat" = "xyes"
then
	AC_CHECK_LIB(devinfo, di_init, [with_devinfo="yes"], [with_devinfo="no (not found)"], [])
	AC_CHECK_HEADERS(kstat.h,, [with_kstat="no (kstat.h not found)"])
fi
if test "x$with_kstat" = "xyes"
then
	AC_DEFINE(HAVE_LIBKSTAT, 1,
		  [Define to 1 if you have the 'kstat' library (-lkstat)])
fi
AM_CONDITIONAL(BUILD_WITH_LIBKSTAT, test "x$with_kstat" = "xyes")
AM_CONDITIONAL(BUILD_WITH_LIBDEVINFO, test "x$with_devinfo" = "xyes")

with_libiokit="no"
AC_CHECK_LIB(IOKit, IOServiceGetMatchingServices,
[
	with_libiokit="yes"
], 
[
	with_libiokit="no"
])
AM_CONDITIONAL(BUILD_WITH_LIBIOKIT, test "x$with_libiokit" = "xyes")

with_libkvm="no"
AC_CHECK_LIB(kvm, kvm_getprocs, [with_kvm_getprocs="yes"], [with_kvm_getprocs="no"])
if test "x$with_kvm_getprocs" = "xyes"
then
	AC_DEFINE(HAVE_LIBKVM_GETPROCS, 1,
		  [Define to 1 if you have the 'kvm' library with the 'kvm_getprocs' symbol (-lkvm)])
	with_libkvm="yes"
fi
AM_CONDITIONAL(BUILD_WITH_LIBKVM_GETPROCS, test "x$with_kvm_getprocs" = "xyes")

AC_CHECK_LIB(kvm, kvm_getswapinfo, [with_kvm_getswapinfo="yes"], [with_kvm_getswapinfo="no"])
if test "x$with_kvm_getswapinfo" = "xyes"
then
	AC_DEFINE(HAVE_LIBKVM_GETSWAPINFO, 1,
		  [Define to 1 if you have the 'kvm' library with the 'kvm_getswapinfo' symbol (-lkvm)])
	with_libkvm="yes"
fi
AM_CONDITIONAL(BUILD_WITH_LIBKVM_GETSWAPINFO, test "x$with_kvm_getswapinfo" = "xyes")

AC_CHECK_LIB(kvm, kvm_nlist, [with_kvm_nlist="yes"], [with_kvm_nlist="no"])
if test "x$with_kvm_nlist" = "xyes"
then
	AC_DEFINE(HAVE_LIBKVM_NLIST, 1,
		  [Define to 1 if you have the 'kvm' library with the 'kvm_nlist' symbol (-lkvm)])
	with_libkvm="yes"
fi
AM_CONDITIONAL(BUILD_WITH_LIBKVM_NLIST, test "x$with_kvm_nlist" = "xyes")

# --with-libcurl {{{
with_curl_config="curl-config"
with_curl_cflags=""
with_curl_libs=""
AC_ARG_WITH(libcurl, [AS_HELP_STRING([--with-libcurl@<:@=PREFIX@:>@], [Path to libcurl.])],
[
	if test "x$withval" = "xno"
	then
		with_libcurl="no"
	else if test "x$withval" = "xyes"
	then
		with_libcurl="yes"
	else
		if test -f "$withval" && test -x "$withval"
		then
			with_curl_config="$withval"
			with_libcurl="yes"
		else if test -x "$withval/bin/curl-config"
		then
			with_curl_config="$withval/bin/curl-config"
			with_libcurl="yes"
		fi; fi
		with_libcurl="yes"
	fi; fi
],
[
	with_libcurl="yes"
])
if test "x$with_libcurl" = "xyes"
then
	with_curl_cflags=`$with_curl_config --cflags 2>/dev/null`
	curl_config_status=$?

	if test $curl_config_status -ne 0
	then
		with_libcurl="no ($with_curl_config failed)"
	else
		SAVE_CPPFLAGS="$CPPFLAGS"
		CPPFLAGS="$CPPFLAGS $with_curl_cflags"

		AC_CHECK_HEADERS(curl/curl.h, [], [with_libcurl="no (curl/curl.h not found)"], [])

		CPPFLAGS="$SAVE_CPPFLAGS"
	fi
fi
if test "x$with_libcurl" = "xyes"
then
	with_curl_libs=`$with_curl_config --libs 2>/dev/null`
	curl_config_status=$?

	if test $curl_config_status -ne 0
	then
		with_libcurl="no ($with_curl_config failed)"
	else
		AC_CHECK_LIB(curl, curl_easy_init,
		 [with_libcurl="yes"],
		 [with_libcurl="no (symbol 'curl_easy_init' not found)"],
		 [$with_curl_libs])
	fi
fi
if test "x$with_libcurl" = "xyes"
then
	BUILD_WITH_LIBCURL_CFLAGS="$with_curl_cflags"
	BUILD_WITH_LIBCURL_LIBS="$with_curl_libs"
	AC_SUBST(BUILD_WITH_LIBCURL_CFLAGS)
	AC_SUBST(BUILD_WITH_LIBCURL_LIBS)
fi
AM_CONDITIONAL(BUILD_WITH_LIBCURL, test "x$with_libcurl" = "xyes")
# }}}

# --with-libdbi {{{
with_libdbi_cppflags=""
with_libdbi_ldflags=""
AC_ARG_WITH(libdbi, [AS_HELP_STRING([--with-libdbi@<:@=PREFIX@:>@], [Path to libdbi.])],
[
	if test "x$withval" != "xno" && test "x$withval" != "xyes"
	then
		with_libdbi_cppflags="-I$withval/include"
		with_libdbi_ldflags="-L$withval/lib"
		with_libdbi="yes"
	else
		with_libdbi="$withval"
	fi
],
[
	with_libdbi="yes"
])
if test "x$with_libdbi" = "xyes"
then
	SAVE_CPPFLAGS="$CPPFLAGS"
	CPPFLAGS="$CPPFLAGS $with_libdbi_cppflags"

	AC_CHECK_HEADERS(dbi/dbi.h, [with_libdbi="yes"], [with_libdbi="no (dbi/dbi.h not found)"])

	CPPFLAGS="$SAVE_CPPFLAGS"
fi
if test "x$with_libdbi" = "xyes"
then
	SAVE_CPPFLAGS="$CPPFLAGS"
	SAVE_LDFLAGS="$LDFLAGS"
	CPPFLAGS="$CPPFLAGS $with_libdbi_cppflags"
	LDFLAGS="$LDFLAGS $with_libdbi_ldflags"

	AC_CHECK_LIB(dbi, dbi_initialize, [with_libdbi="yes"], [with_libdbi="no (Symbol 'dbi_initialize' not found)"])

	CPPFLAGS="$SAVE_CPPFLAGS"
	LDFLAGS="$SAVE_LDFLAGS"
fi
if test "x$with_libdbi" = "xyes"
then
	BUILD_WITH_LIBDBI_CPPFLAGS="$with_libdbi_cppflags"
	BUILD_WITH_LIBDBI_LDFLAGS="$with_libdbi_ldflags"
	BUILD_WITH_LIBDBI_LIBS="-ldbi"
	AC_SUBST(BUILD_WITH_LIBDBI_CPPFLAGS)
	AC_SUBST(BUILD_WITH_LIBDBI_LDFLAGS)
	AC_SUBST(BUILD_WITH_LIBDBI_LIBS)
fi
AM_CONDITIONAL(BUILD_WITH_LIBDBI, test "x$with_libdbi" = "xyes")
# }}}

# --with-libesmtp {{{
AC_ARG_WITH(libesmtp, [AS_HELP_STRING([--with-libesmtp@<:@=PREFIX@:>@], [Path to libesmtp.])],
[
	if test "x$withval" != "xno" && test "x$withval" != "xyes"
	then
		LDFLAGS="$LDFLAGS -L$withval/lib"
		CPPFLAGS="$CPPFLAGS -I$withval/include -D_THREAD_SAFE"
		with_libesmtp="yes"
	else
		with_libesmtp="$withval"
	fi
],
[
	with_libesmtp="yes"
])
if test "x$with_libesmtp" = "xyes"
then
	AC_CHECK_LIB(esmtp, smtp_create_session,
	[
		AC_DEFINE(HAVE_LIBESMTP, 1, [Define to 1 if you have the esmtp library (-lesmtp).])
	], [with_libesmtp="no (libesmtp not found)"])
fi
if test "x$with_libesmtp" = "xyes"
then
	AC_CHECK_HEADERS(libesmtp.h,
	[
		AC_DEFINE(HAVE_LIBESMTP_H, 1, [Define to 1 if you have the <libesmtp.h> header file.])
	], [with_libesmtp="no (libesmtp.h not found)"])
fi
if test "x$with_libesmtp" = "xyes"
then
	collect_libesmtp=1
else
	collect_libesmtp=0
fi
AC_DEFINE_UNQUOTED(COLLECT_LIBESMTP, [$collect_libesmtp],
	[Wether or not to use the esmtp library])
AM_CONDITIONAL(BUILD_WITH_LIBESMTP, test "x$with_libesmtp" = "xyes")
# }}}

<<<<<<< HEAD
# --with-libiptc {{{
with_own_libiptc="no"
AC_ARG_WITH(libiptc, [AS_HELP_STRING([--with-libiptc@<:@=PREFIX@:>@], [Path to libiptc.])],
=======
AC_CHECK_LIB(kvm, kvm_openfiles, [with_kvm_openfiles="yes"], [with_kvm_openfiles="no"])
if test "x$with_kvm_openfiles" = "xyes"
then
	AC_DEFINE(HAVE_LIBKVM_NLIST, 1,
		  [Define to 1 if you have the 'kvm' library with the 'kvm_openfiles' symbol (-lkvm)])
	with_libkvm="yes"
fi
AM_CONDITIONAL(BUILD_WITH_LIBKVM_OPENFILES, test "x$with_kvm_openfiles" = "xyes")

with_sensors_cflags=""
with_sensors_ldflags=""
AC_ARG_WITH(lm-sensors, [AS_HELP_STRING([--with-lm-sensors@<:@=PREFIX@:>@], [Path to lm_sensors.])],
>>>>>>> 37b23384
[
	if test "x$withval" != "xno" && test "x$withval" != "xyes"
	then
		LDFLAGS="$LDFLAGS -L$withval/lib"
		CPPFLAGS="$CPPFLAGS -I$withval/include"
		with_libiptc="yes"
	else
		with_libiptc="$withval"
	fi
],
[
	if test "x$ac_system" = "xLinux"
	then
		with_libiptc="yes"
	else
		with_libiptc="no (Linux only)"
	fi
])
if test "x$with_libiptc" = "xyes"
then
	AC_CHECK_LIB(iptc, iptc_init,
	[
		AC_DEFINE(HAVE_LIBIPTC, 1, [Define to 1 if you have the iptc library (-liptc).])
	],
	[
		with_libiptc="yes"
		with_own_libiptc="yes"
	])
fi
if test "x$with_libiptc" = "xyes" -a "x$with_own_libiptc" != "xyes"
then
	AC_CHECK_HEADERS(libiptc/libiptc.h,
	[
		AC_DEFINE(HAVE_LIBIPTC_LIBIPTC_H, 1, [Define to 1 if you have the <libiptc/libiptc.h> header file.])
	],
	[
		with_libiptc="yes"
		with_own_libiptc="yes"
	])
fi
if test "x$with_libiptc" = "xyes"
then
	SAVE_CFLAGS=$CFLAGS
	CFLAGS="$CFLAGS $KERNEL_CFLAGS"

	AC_CHECK_HEADERS(linux/netfilter_ipv4/ip_tables.h linux/netfilter_ipv6/ip6_tables.h, [],
	[
		with_libiptc="no (Linux iptables headers not found - check KERNEL_DIR)"
		with_own_libiptc="no"
	],
	[
#include "$srcdir/src/libiptc/ipt_kernel_headers.h"
	])

	CFLAGS=$SAVE_CFLAGS
fi
AM_CONDITIONAL(BUILD_WITH_LIBIPTC, test "x$with_libiptc" = "xyes")
AM_CONDITIONAL(BUILD_WITH_OWN_LIBIPTC, test "x$with_own_libiptc" = "xyes")
if test "x$with_own_libiptc" = "xyes"
then
	AC_DEFINE(OWN_LIBIPTC, 1, [Define to 1 if we use the shipped iptc library.])
fi
# }}}

# --with-libmysql {{{
with_mysql_config="mysql_config"
with_mysql_cflags=""
with_mysql_libs=""
AC_ARG_WITH(libmysql, [AS_HELP_STRING([--with-libmysql@<:@=PREFIX@:>@], [Path to libmysql.])],
[
	if test "x$withval" = "xno"
	then
		with_libmysql="no"
	else if test "x$withval" = "xyes"
	then
		with_libmysql="yes"
	else
		if test -f "$withval" && test -x "$withval";
		then
			with_mysql_config="$withval"
		else if test -x "$withval/bin/mysql_config"
		then
			with_mysql_config="$withval/bin/mysql_config"
		fi; fi
		with_libmysql="yes"
	fi; fi
],
[
	with_libmysql="yes"
])
if test "x$with_libmysql" = "xyes"
then
	with_mysql_cflags=`$with_mysql_config --cflags 2>/dev/null`
	mysql_config_status=$?

	if test $mysql_config_status -ne 0
	then
		with_libmysql="no ($with_mysql_config failed)"
	else
		SAVE_CPPFLAGS="$CPPFLAGS"
		CPPFLAGS="$CPPFLAGS $with_mysql_cflags"

		have_mysql_h="no"
		have_mysql_mysql_h="no"
		AC_CHECK_HEADERS(mysql.h, [have_mysql_h="yes"])

		if test "x$have_mysql_h" = "xno"
		then
			AC_CHECK_HEADERS(mysql/mysql.h, [have_mysql_mysql_h="yes"])
		fi

		if test "x$have_mysql_h$have_mysql_mysql_h" = "xnono"
		then
			with_libmysql="no (mysql.h not found)"
		fi

		CPPFLAGS="$SAVE_CPPFLAGS"
	fi
fi
if test "x$with_libmysql" = "xyes"
then
	with_mysql_libs=`$with_mysql_config --libs 2>/dev/null`
	mysql_config_status=$?

	if test $mysql_config_status -ne 0
	then
		with_libmysql="no ($with_mysql_config failed)"
	else
		AC_CHECK_LIB(mysqlclient, mysql_init,
		 [with_libmysql="yes"],
		 [with_libmysql="no (symbol 'mysql_init' not found)"],
		 [$with_mysql_libs])
	fi
fi
if test "x$with_libmysql" = "xyes"
then
	BUILD_WITH_LIBMYSQL_CFLAGS="$with_mysql_cflags"
	BUILD_WITH_LIBMYSQL_LIBS="$with_mysql_libs"
	AC_SUBST(BUILD_WITH_LIBMYSQL_CFLAGS)
	AC_SUBST(BUILD_WITH_LIBMYSQL_LIBS)
fi
AM_CONDITIONAL(BUILD_WITH_LIBMYSQL, test "x$with_libmysql" = "xyes")
# }}}

# --with-libnetlink {{{
with_libnetlink_cflags=""
with_libnetlink_libs="-lnetlink"
AC_ARG_WITH(libnetlink, [AS_HELP_STRING([--with-libnetlink@<:@=PREFIX@:>@], [Path to libnetlink.])],
[
 echo "libnetlink: withval = $withval"
 if test "x$withval" = "xyes"
 then
	 with_libnetlink="yes"
 else if test "x$withval" = "xno"
 then
	 with_libnetlink="no"
 else
	 if test -d "$withval/include"
	 then
		 with_libnetlink_cflags="-I$withval/include"
		 with_libnetlink_libs="-L$withval/lib -lnetlink"
		 with_libnetlink="yes"
	 else
		 AC_MSG_ERROR("no such directory: $withval/include")
	 fi
 fi; fi
],
[
 if test "x$ac_system" = "xLinux"
 then
	 with_libnetlink="yes"
 else
	 with_libnetlink="no (Linux only library)"
 fi
])
if test "x$with_libnetlink" = "xyes"
then
	SAVE_CFLAGS=$CFLAGS
	CFLAGS="$CFLAGS $with_libnetlink_cflags"

	with_libnetlink="no (libnetlink.h not found)"

	AC_CHECK_HEADERS(libnetlink.h iproute/libnetlink.h linux/libnetlink.h,
	[
	 with_libnetlink="yes"
	 break
	], [],
[#include <stdio.h>
#include <sys/types.h>
#include <asm/types.h>
#include <sys/socket.h>
#include <linux/netlink.h>
#include <linux/rtnetlink.h>])
	AC_CHECK_HEADERS(linux/gen_stats.h linux/pkt_sched.h, [], [],
[#include <stdio.h>
#include <sys/types.h>
#include <asm/types.h>
#include <sys/socket.h>])

	AC_COMPILE_IFELSE(
[#include <stdio.h>
#include <sys/types.h>
#include <asm/types.h>
#include <sys/socket.h>
#include <linux/netlink.h>
#include <linux/rtnetlink.h>

int main (void)
{
	int retval = TCA_STATS2;
	return (retval);
}],
	[AC_DEFINE([HAVE_TCA_STATS2], 1, [True if the enum-member TCA_STATS2 exists])]
	[]);

	AC_COMPILE_IFELSE(
[#include <stdio.h>
#include <sys/types.h>
#include <asm/types.h>
#include <sys/socket.h>
#include <linux/netlink.h>
#include <linux/rtnetlink.h>

int main (void)
{
	int retval = TCA_STATS;
	return (retval);
}],
	[AC_DEFINE([HAVE_TCA_STATS], 1, [True if the enum-member TCA_STATS exists])]
	[]);

	CFLAGS="$SAVE_CFLAGS"
fi
if test "x$with_libnetlink" = "xyes"
then
	AC_CHECK_LIB(netlink, rtnl_open,
		     [with_libnetlink="yes"],
		     [with_libnetlink="no (symbol 'rtnl_open' not found)"],
		     [$with_libnetlink_libs])
fi
if test "x$with_libnetlink" = "xyes"
then
	BUILD_WITH_LIBNETLINK_CFLAGS="$with_libnetlink_cflags"
	BUILD_WITH_LIBNETLINK_LIBS="$with_libnetlink_libs"
	AC_SUBST(BUILD_WITH_LIBNETLINK_CFLAGS)
	AC_SUBST(BUILD_WITH_LIBNETLINK_LIBS)
fi
AM_CONDITIONAL(BUILD_WITH_LIBNETLINK, test "x$with_libnetlink" = "xyes")
# }}}

# --with-libnetsnmp {{{
with_snmp_config="net-snmp-config"
with_snmp_cflags=""
with_snmp_libs=""
AC_ARG_WITH(libnetsnmp, [AS_HELP_STRING([--with-libnetsnmp@<:@=PREFIX@:>@], [Path to the Net-SNMPD library.])],
[
	if test "x$withval" = "xno"
	then
		with_libnetsnmp="no"
	else if test "x$withval" = "xyes"
	then
		with_libnetsnmp="yes"
	else
		if test -x "$withval"
		then
			with_snmp_config="$withval"
			with_libnetsnmp="yes"
		else
			with_snmp_config="$withval/bin/net-snmp-config"
			with_libnetsnmp="yes"
		fi
	fi; fi
],
[with_libnetsnmp="yes"])
if test "x$with_libnetsnmp" = "xyes"
then
	with_snmp_cflags=`$with_snmp_config --cflags 2>/dev/null`
	snmp_config_status=$?

	if test $snmp_config_status -ne 0
	then
		with_libnetsnmp="no ($with_snmp_config failed)"
	else
		SAVE_CPPFLAGS="$CPPFLAGS"
		CPPFLAGS="$CPPFLAGS $with_snmp_cflags"
		
		AC_CHECK_HEADERS(net-snmp/net-snmp-config.h, [], [with_libnetsnmp="no (net-snmp/net-snmp-config.h not found)"])

		CPPFLAGS="$SAVE_CPPFLAGS"
	fi
fi
if test "x$with_libnetsnmp" = "xyes"
then
	with_snmp_libs=`$with_snmp_config --libs 2>/dev/null`
	snmp_config_status=$?

	if test $snmp_config_status -ne 0
	then
		with_libnetsnmp="no ($with_snmp_config failed)"
	else
		AC_CHECK_LIB(netsnmp, init_snmp,
		[with_libnetsnmp="yes"],
		[with_libnetsnmp="no (libnetsnmp not found)"],
		[$with_snmp_libs])
	fi
fi
if test "x$with_libnetsnmp" = "xyes"
then
	BUILD_WITH_LIBSNMP_CFLAGS="$with_snmp_cflags"
	BUILD_WITH_LIBSNMP_LIBS="$with_snmp_libs"
	AC_SUBST(BUILD_WITH_LIBSNMP_CFLAGS)
	AC_SUBST(BUILD_WITH_LIBSNMP_LIBS)
fi
AM_CONDITIONAL(BUILD_WITH_LIBNETSNMP, test "x$with_libnetsnmp" = "xyes")
# }}}

# --with-liboconfig {{{
with_own_liboconfig="no"
liboconfig_LDFLAGS="$LDFLAGS"
liboconfig_CPPFLAGS="$CPPFLAGS"
AC_ARG_WITH(liboconfig, [AS_HELP_STRING([--with-liboconfig@<:@=PREFIX@:>@], [Path to liboconfig.])],
[
	if test "x$withval" != "xno" && test "x$withval" != "xyes"
	then
		if test -d "$withval/lib"
		then
			liboconfig_LDFLAGS="$LDFLAGS -L$withval/lib"
		fi
		if test -d "$withval/include"
		then
			liboconfig_CPPFLAGS="$CPPFLAGS -I$withval/include"
		fi
	fi
	if test "x$withval" = "xno"
	then
		AC_MSG_ERROR("liboconfig is required")
	fi
],
[
	with_liboconfig="yes"
])

save_LDFLAGS="$LDFLAGS"
save_CPPFLAGS="$CPPFLAGS"
LDFLAGS="$liboconfig_LDFLAGS"
CPPFLAGS="$liboconfig_CPPFLAGS"
AC_CHECK_LIB(oconfig, oconfig_parse_fh,
[
	with_liboconfig="yes"
	with_own_liboconfig="no"
],
[
	with_liboconfig="yes"
	with_own_liboconfig="yes"
	LDFLAGS="$save_LDFLAGS"
	CPPFLAGS="$save_CPPFLAGS"
])

AM_CONDITIONAL(BUILD_WITH_OWN_LIBOCONFIG, test "x$with_own_liboconfig" = "xyes")
if test "x$with_own_liboconfig" = "xyes"
then
	with_liboconfig="yes (shipped version)"
fi
# }}}

# --with-liboping {{{
with_own_liboping="no"
liboping_LDFLAGS="$LDFLAGS"
liboping_CPPFLAGS="$CPPFLAGS"
AC_ARG_WITH(liboping, [AS_HELP_STRING([--with-liboping@<:@=PREFIX@:>@], [Path to liboping.])],
[
	if test "x$withval" != "xno" && test "x$withval" != "xyes"
	then
		if test -d "$withval/lib"
		then
			liboping_LDFLAGS="$LDFLAGS -L$withval/lib"
		fi
		if test -d "$withval/include"
		then
			liboping_CPPFLAGS="$CPPFLAGS -I$withval/include"
		fi
	fi
	if test "x$withval" = "xno"
	then
		with_liboping="no"
		with_own_liboping="no"
	else if test "x$withval" = "xyes"
	then
		with_liboping="yes"
	fi; fi
],
[
	with_liboping="yes"
])

if test "x$with_liboping" = "xyes"
then
	save_LDFLAGS="$LDFLAGS"
	save_CPPFLAGS="$CPPFLAGS"
	LDFLAGS="$liboping_LDFLAGS"
	CPPFLAGS="$liboping_CPPFLAGS"
	AC_CHECK_LIB(oping, ping_construct,
	[
		with_liboping="yes"
		with_own_liboping="no"
	],
	[
		with_liboping="yes"
		with_own_liboping="yes"
		LDFLAGS="$save_LDFLAGS"
		CPPFLAGS="$save_CPPFLAGS"
	])
fi
AM_CONDITIONAL(BUILD_WITH_LIBOPING, test "x$with_liboping" = "xyes")
AM_CONDITIONAL(BUILD_WITH_OWN_LIBOPING, test "x$with_own_liboping" = "xyes")
# }}}

# --with-oracle {{{
with_oracle_cppflags=""
with_oracle_libs=""
AC_ARG_WITH(oracle, [AS_HELP_STRING([--with-oracle@<:@=ORACLE_HOME@:>@], [Path to Oracle.])],
[
	if test "x$withval" = "xyes"
	then
		if test "x$ORACLE_HOME" = "x"
		then
			AC_MSG_WARN([Use of the Oracle library has been forced, but the environment variable ORACLE_HOME is not set.])
		fi
		with_oracle="yes"
	else if test "x$withval" = "xno"
	then
		with_oracle="no"
	else
		with_oracle="yes"
		ORACLE_HOME="$withval"
	fi; fi
],
[
	if test "x$ORACLE_HOME" = "x"
	then
		with_oracle="no (ORACLE_HOME is not set)"
	else
		with_oracle="yes"
	fi
])
if test "x$ORACLE_HOME" != "x"
then
	with_oracle_cppflags="-I$ORACLE_HOME/rdbms/public"

	if test -e "$ORACLE_HOME/lib/ldflags"
	then
		with_oracle_libs=`cat "$ORACLE_HOME/lib/ldflags"`
	fi
	#with_oracle_libs="-L$ORACLE_HOME/lib $with_oracle_libs -lclntsh"
	with_oracle_libs="-L$ORACLE_HOME/lib -lclntsh"
fi
if test "x$with_oracle" = "xyes"
then
	SAVE_CPPFLAGS="$CPPFLAGS"
	CPPFLAGS="$CPPFLAGS $with_oracle_cppflags"

	AC_CHECK_HEADERS(oci.h, [with_oracle="yes"], [with_oracle="no (oci.h not found)"])

	CPPFLAGS="$SAVE_CPPFLAGS"
fi
if test "x$with_oracle" = "xyes"
then
	SAVE_CPPFLAGS="$CPPFLAGS"
	SAVE_LDFLAGS="$LDFLAGS"
	CPPFLAGS="$CPPFLAGS $with_oracle_cppflags"
	LDFLAGS="$LDFLAGS $with_oracle_libs"

	AC_CHECK_FUNC(OCIEnvCreate, [with_oracle="yes"], [with_oracle="no (Symbol 'OCIEnvCreate' not found)"])

	CPPFLAGS="$SAVE_CPPFLAGS"
	LDFLAGS="$SAVE_LDFLAGS"
fi
if test "x$with_oracle" = "xyes"
then
	BUILD_WITH_ORACLE_CFLAGS="$with_oracle_cppflags"
	BUILD_WITH_ORACLE_LIBS="$with_oracle_libs"
	AC_SUBST(BUILD_WITH_ORACLE_CFLAGS)
	AC_SUBST(BUILD_WITH_ORACLE_LIBS)
fi
# }}}

# --with-libowcapi {{{
with_libowcapi_cppflags=""
with_libowcapi_libs="-lowcapi"
AC_ARG_WITH(libowcapi, [AS_HELP_STRING([--with-libowcapi@<:@=PREFIX@:>@], [Path to libowcapi.])],
[
	if test "x$withval" != "xno" && test "x$withval" != "xyes"
	then
		with_libowcapi_cppflags="-I$withval/include"
		with_libowcapi_libs="-L$withval/lib -lowcapi"
		with_libowcapi="yes"
	else
		with_libowcapi="$withval"
	fi
],
[
	with_libowcapi="yes"
])
if test "x$with_libowcapi" = "xyes"
then
	SAVE_CPPFLAGS="$CPPFLAGS"
	CPPFLAGS="$with_libowcapi_cppflags"
	
	AC_CHECK_HEADERS(owcapi.h, [with_libowcapi="yes"], [with_libowcapi="no (owcapi.h not found)"])

	CPPFLAGS="$SAVE_CPPFLAGS"
fi
if test "x$with_libowcapi" = "xyes"
then
	SAVE_LDFLAGS="$LDFLAGS"
	SAVE_CPPFLAGS="$CPPFLAGS"
	LDFLAGS="$with_libowcapi_libs"
	CPPFLAGS="$with_libowcapi_cppflags"
	
	AC_CHECK_LIB(owcapi, OW_get, [with_libowcapi="yes"], [with_libowcapi="no (libowcapi not found)"])

	LDFLAGS="$SAVE_LDFLAGS"
	CPPFLAGS="$SAVE_CPPFLAGS"
fi
if test "x$with_libowcapi" = "xyes"
then
	BUILD_WITH_LIBOWCAPI_CPPFLAGS="$with_libowcapi_cppflags"
	BUILD_WITH_LIBOWCAPI_LIBS="$with_libowcapi_libs"
	AC_SUBST(BUILD_WITH_LIBOWCAPI_CPPFLAGS)
	AC_SUBST(BUILD_WITH_LIBOWCAPI_LIBS)
fi
# }}}

# --with-libpcap {{{
AC_ARG_WITH(libpcap, [AS_HELP_STRING([--with-libpcap@<:@=PREFIX@:>@], [Path to libpcap.])],
[
	if test "x$withval" != "xno" && test "x$withval" != "xyes"
	then
		LDFLAGS="$LDFLAGS -L$withval/lib"
		CPPFLAGS="$CPPFLAGS -I$withval/include"
		with_libpcap="yes"
	else
		with_libpcap="$withval"
	fi
],
[
	with_libpcap="yes"
])
if test "x$with_libpcap" = "xyes"
then
	AC_CHECK_LIB(pcap, pcap_open_live,
	[
		AC_DEFINE(HAVE_LIBPCAP, 1, [Define to 1 if you have the pcap library (-lpcap).])
	], [with_libpcap="no (libpcap not found)"])
fi
if test "x$with_libpcap" = "xyes"
then
	AC_CHECK_HEADERS(pcap.h,
	[
		AC_DEFINE(HAVE_PCAP_H, 1, [Define to 1 if you have the <pcap.h> header file.])
	], [with_libpcap="no (pcap.h not found)"])
fi
if test "x$with_libpcap" = "xyes"
then
	collect_libpcap=1
else
	collect_libpcap=0
fi
AC_DEFINE_UNQUOTED(COLLECT_LIBPCAP, [$collect_libpcap],
	[Wether or not to use the pcap library])
AM_CONDITIONAL(BUILD_WITH_LIBPCAP, test "x$with_libpcap" = "xyes")
# }}}

# --with-libpcre {{{
with_pcre_config="pcre-config"
with_pcre_cflags=""
with_pcre_libs=""
AC_ARG_WITH(libpcre, [AS_HELP_STRING([--with-libpcre@<:@=PREFIX@:>@],
	[Path to libpcre.])],
	[
		if test "x$withval" = "xno"
		then
			with_libpcre="no"
		else if test "x$withval" = "xyes"
		then
			with_libpcre="yes"
		else
			if test -f "$withval" && test -x "$withval"
			then
				with_pcre_config="$withval"
			else if test -x "$withval/bin/pcre-config"
			then
				with_pcre_config="$withval/bin/pcre-config"
			fi; fi
			with_libpcre="yes"
		fi; fi
	],
	[
		with_libpcre="yes"
	])

if test "x$with_libpcre" = "xyes"
then
	with_pcre_cflags=`$with_pcre_config --cflags 2>/dev/null`
	pcre_config_status=$?

	if test $pcre_config_status -ne 0
	then
		with_libpcre="no ($with_pcre_config failed)"
	else
		SAVE_CPPFLAGS="$CPPFLAGS"
		CPPFLAGS="$CPPFLAGS $with_pcre_cflags"

		AC_CHECK_HEADERS(pcre.h, [], [with_libpcre="no (pcre.h not found)"], [])

		CPPFLAGS="$SAVE_CPPFLAGS"
	fi
fi

if test "x$with_libpcre" = "xyes"
then
	with_pcre_libs=`$with_pcre_config --libs 2>/dev/null`
	pcre_config_status=$?

	if test $pcre_config_status -ne 0
	then
		with_libpcre="no ($with_pcre_config failed)"
	else
		AC_CHECK_LIB(pcre, pcre_compile,
			[with_libpcre="yes"],
			[with_libpcre="no (symbol 'pcre_compile' not found)"],
			[$with_pcre_libs])
	fi
fi

if test "x$with_libpcre" = "xyes"
then
	BUILD_WITH_LIBPCRE_CFLAGS="$with_pcre_cflags"
	BUILD_WITH_LIBPCRE_LIBS="$with_pcre_libs"
	AC_SUBST(BUILD_WITH_LIBPCRE_CFLAGS)
	AC_SUBST(BUILD_WITH_LIBPCRE_LIBS)
fi
AM_CONDITIONAL(BUILD_WITH_LIBPCRE, test "x$with_libpcre" = "xyes")
# }}}

# --with-libperl {{{
perl_interpreter="perl"
AC_ARG_WITH(libperl, [AS_HELP_STRING([--with-libperl@<:@=PREFIX@:>@], [Path to libperl.])],
[
 	if test -x "$withval"
	then
		perl_interpreter="$withval"
		with_libperl="yes"
	else if test "x$withval" != "xno" && test "x$withval" != "xyes"
	then
		LDFLAGS="$LDFLAGS -L$withval/lib"
		CPPFLAGS="$CPPFLAGS -I$withval/include"
		perl_interpreter="$withval/bin/perl"
		with_libperl="yes"
	else
		with_libperl="$withval"
	fi; fi
],
[
	with_libperl="yes"
])

AC_MSG_CHECKING([for perl])
perl_interpreter=`which "$perl_interpreter" 2> /dev/null`
if test -x "$perl_interpreter"
then
	AC_MSG_RESULT([yes ($perl_interpreter)])
else
	perl_interpreter=""
	AC_MSG_RESULT([no])
fi

AC_SUBST(PERL, "$perl_interpreter")

if test "x$with_libperl" = "xyes" \
	&& test -n "$perl_interpreter"
then
  SAVE_CFLAGS=$CFLAGS
  SAVE_LDFLAGS=$LDFLAGS
  PERL_CFLAGS=`$perl_interpreter -MExtUtils::Embed -e ccopts`
  PERL_LDFLAGS=`$perl_interpreter -MExtUtils::Embed -e ldopts`
  CFLAGS="$CFLAGS $PERL_CFLAGS"
  LDFLAGS="$LDFLAGS $PERL_LDFLAGS"

  AC_CACHE_CHECK([for libperl],
    [have_libperl],
    AC_LINK_IFELSE(
      AC_LANG_PROGRAM(
      [[
#define PERL_NO_GET_CONTEXT
#include <EXTERN.h>
#include <perl.h>
#include <XSUB.h>
      ]],
      [[
       dTHX;
       load_module (PERL_LOADMOD_NOIMPORT,
			 newSVpv ("Collectd::Plugin::FooBar", 24),
			 Nullsv);
      ]]),
      [have_libperl="yes"],
      [have_libperl="no"]
    )
  )

  if test "x$have_libperl" = "xyes"
  then
	  AC_DEFINE(HAVE_LIBPERL, 1, [Define if libperl is present and usable.])
	  AC_SUBST(PERL_CFLAGS)
	  AC_SUBST(PERL_LDFLAGS)
  else
	  with_libperl="no"
  fi

  CFLAGS=$SAVE_CFLAGS
  LDFLAGS=$SAVE_LDFLAGS
else if test -z "$perl_interpreter"; then
  with_libperl="no (no perl interpreter found)"
  have_libperl="no"
fi; fi
AM_CONDITIONAL(BUILD_WITH_LIBPERL, test "x$with_libperl" = "xyes")

if test "x$with_libperl" = "xyes"
then
	SAVE_CFLAGS=$CFLAGS
	SAVE_LDFLAGS=$LDFLAGS
	CFLAGS="$CFLAGS $PERL_CFLAGS"
	LDFLAGS="$LDFLAGS $PERL_LDFLAGS"

	AC_CACHE_CHECK([if perl supports ithreads],
		[have_perl_ithreads],
		AC_LINK_IFELSE(
			AC_LANG_PROGRAM(
			[[
#include <EXTERN.h>
#include <perl.h>
#include <XSUB.h>

#if !defined(USE_ITHREADS)
# error "Perl does not support ithreads!"
#endif /* !defined(USE_ITHREADS) */
			]],
			[[ ]]),
			[have_perl_ithreads="yes"],
			[have_perl_ithreads="no"]
		)
	)

	if test "x$have_perl_ithreads" = "xyes"
	then
		AC_DEFINE(HAVE_PERL_ITHREADS, 1, [Define if Perl supports ithreads.])
	fi

	CFLAGS=$SAVE_CFLAGS
	LDFLAGS=$SAVE_LDFLAGS
fi
# }}}

# --with-libpq {{{
with_pg_config="pg_config"
with_libpq_includedir=""
with_libpq_libdir=""
with_libpq_cppflags=""
with_libpq_ldflags=""
AC_ARG_WITH(libpq, [AS_HELP_STRING([--with-libpq@<:@=PREFIX@:>@],
	[Path to libpq.])],
[
	if test "x$withval" = "xno"
	then
		with_libpq="no"
	else if test "x$withval" = "xyes"
	then
		with_libpq="yes"
	else
		if test -f "$withval" && test -x "$withval";
		then
			with_pg_config="$withval"
		else if test -x "$withval/bin/pg_config"
		then
			with_pg_config="$withval/bin/pg_config"
		fi; fi
		with_libpq="yes"
	fi; fi
],
[
	with_libpq="yes"
])
if test "x$with_libpq" = "xyes"
then
	with_libpq_includedir=`$with_pg_config --includedir 2> /dev/null`
	pg_config_status=$?

	if test $pg_config_status -eq 0
	then
		if test -n "$with_libpq_includedir"; then
			for dir in $with_libpq_includedir; do
				with_libpq_cppflags="$with_libpq_cppflags -I$dir"
			done
		fi
	else
		AC_MSG_WARN([$with_pg_config returned with status $pg_config_status])
	fi

	SAVE_CPPFLAGS="$CPPFLAGS"
	CPPFLAGS="$CPPFLAGS $with_libpq_cppflags"

	AC_CHECK_HEADERS(libpq-fe.h, [],
		[with_libpq="no (libpq-fe.h not found)"], [])

	CPPFLAGS="$SAVE_CPPFLAGS"
fi
if test "x$with_libpq" = "xyes"
then
	with_libpq_libdir=`$with_pg_config --libdir 2> /dev/null`
	pg_config_status=$?

	if test $pg_config_status -eq 0
	then
		if test -n "$with_libpq_libdir"; then
			for dir in $with_libpq_libdir; do
				with_libpq_ldflags="$with_libpq_ldflags -L$dir"
			done
		fi
	else
		AC_MSG_WARN([$with_pg_config returned with status $pg_config_status])
	fi

	SAVE_LDFLAGS="$LDFLAGS"
	LDFLAGS="$LDFLAGS $with_libpq_ldflags"

	AC_CHECK_LIB(pq, PQconnectdb,
		[with_libpq="yes"],
		[with_libpq="no (symbol 'PQconnectdb' not found)"])

	LDFLAGS="$SAVE_LDFLAGS"
fi
if test "x$with_libpq" = "xyes"
then
	BUILD_WITH_LIBPQ_CPPFLAGS="$with_libpq_cppflags"
	BUILD_WITH_LIBPQ_LDFLAGS="$with_libpq_ldflags"
	AC_SUBST(BUILD_WITH_LIBPQ_CPPFLAGS)
	AC_SUBST(BUILD_WITH_LIBPQ_LDFLAGS)
fi
AM_CONDITIONAL(BUILD_WITH_LIBPQ, test "x$with_libpq" = "xyes")
# }}}

# --with-libpthread {{{
AC_ARG_WITH(libpthread, [AS_HELP_STRING([--with-libpthread=@<:@=PREFIX@:>@], [Path to libpthread.])],
[	if test "x$withval" != "xno" \
		&& test "x$withval" != "xyes"
	then
		LDFLAGS="$LDFLAGS -L$withval/lib"
		CPPFLAGS="$CPPFLAGS -I$withval/include"
		with_libpthread="yes"
	else
		if test "x$withval" = "xno"
		then
			with_libpthread="no (disabled)"
		fi
	fi
], [with_libpthread="yes"])
if test "x$with_libpthread" = "xyes"
then
	AC_CHECK_LIB(pthread, pthread_create, [with_libpthread="yes"], [with_libpthread="no (libpthread not found)"], [])
fi
if test "x$with_libpthread" = "xyes"
then
	AC_CHECK_HEADERS(pthread.h,, [with_libpthread="no (pthread.h not found)"])
fi
if test "x$with_libpthread" = "xyes"
then
	collect_pthread=1
else
	collect_pthread=0
fi
AC_DEFINE_UNQUOTED(HAVE_LIBPTHREAD, [$collect_pthread],
	[Wether or not to use pthread (POSIX threads) library])
AM_CONDITIONAL(BUILD_WITH_LIBPTHREAD, test "x$with_libpthread" = "xyes")
# }}}

# --with-librrd {{{
# AC_ARG_WITH (package, help-string, [action-if-given], [action-if-not-given])
librrd_cflags=""
librrd_ldflags=""
librrd_threadsafe="yes"
librrd_rrdc_update="no"
AC_ARG_WITH(librrd, [AS_HELP_STRING([--with-librrd@<:@=PREFIX@:>@], [Path to rrdtool.])],
[	if test "x$withval" != "xno" && test "x$withval" != "xyes"
	then
		librrd_cflags="-I$withval/include"
		librrd_ldflags="-L$withval/lib"
		with_librrd="yes"
	else
		with_librrd="$withval"
	fi
], [with_librrd="yes"])
if test "x$with_librrd" = "xyes"
then
	SAVE_CPPFLAGS="$CPPFLAGS"
	SAVE_LDFLAGS="$LDFLAGS"

	CPPFLAGS="$CPPFLAGS $librrd_cflags"
	LDFLAGS="$LDFLAGS $librrd_ldflags"

	AC_CHECK_HEADERS(rrd.h,, [with_librrd="no (rrd.h not found)"])

	CPPFLAGS="$SAVE_CPPFLAGS"
	LDFLAGS="$SAVE_LDFLAGS"
fi
if test "x$with_librrd" = "xyes"
then
	SAVE_CPPFLAGS="$CPPFLAGS"
	SAVE_LDFLAGS="$LDFLAGS"

	CPPFLAGS="$CPPFLAGS $librrd_cflags"
	LDFLAGS="$LDFLAGS $librrd_ldflags"

	AC_CHECK_LIB(rrd_th, rrd_update_r,
	[with_librrd="yes"
	 librrd_ldflags="$librrd_ldflags -lrrd_th -lm"
	],
	[librrd_threadsafe="no"
	 AC_CHECK_LIB(rrd, rrd_update,
	 [with_librrd="yes"
	  librrd_ldflags="$librrd_ldflags -lrrd -lm"
	 ],
	 [with_librrd="no (symbol 'rrd_update' not found)"],
	 [-lm])
	],
	[-lm])

	if test "x$librrd_threadsafe" = "xyes"
	then
		AC_CHECK_LIB(rrd_th, rrdc_update, [librrd_rrdc_update="yes"], [librrd_rrdc_update="no"])
	else
		AC_CHECK_LIB(rrd, rrdc_update, [librrd_rrdc_update="yes"], [librrd_rrdc_update="no"])
	fi

	CPPFLAGS="$SAVE_CPPFLAGS"
	LDFLAGS="$SAVE_LDFLAGS"
fi
if test "x$with_librrd" = "xyes"
then
	BUILD_WITH_LIBRRD_CFLAGS="$librrd_cflags"
	BUILD_WITH_LIBRRD_LDFLAGS="$librrd_ldflags"
	AC_SUBST(BUILD_WITH_LIBRRD_CFLAGS)
	AC_SUBST(BUILD_WITH_LIBRRD_LDFLAGS)
fi
if test "x$librrd_threadsafe" = "xyes"
then
	AC_DEFINE(HAVE_THREADSAFE_LIBRRD, 1, [Define to 1 if you have the threadsafe rrd library (-lrrd_th).])
fi
# }}}

# --with-libsensors {{{
with_sensors_cflags=""
with_sensors_ldflags=""
AC_ARG_WITH(libsensors, [AS_HELP_STRING([--with-libsensors@<:@=PREFIX@:>@], [Path to lm_sensors.])],
[
	if test "x$withval" = "xno"
	then
		with_libsensors="no"
	else
		with_libsensors="yes"
		if test "x$withval" != "xyes"
		then
			with_sensors_cflags="-I$withval/include"
			with_sensors_ldflags="-L$withval/lib"
			with_libsensors="yes"
		fi
	fi
],
[
	if test "x$ac_system" = "xLinux"
	then
		with_libsensors="yes"
	else
		with_libsensors="no (Linux only library)"
	fi
])
if test "x$with_libsensors" = "xyes"
then
	SAVE_CPPFLAGS="$CPPFLAGS"
	CPPFLAGS="$CPPFLAGS $with_sensors_cflags"

#	AC_CHECK_HEADERS(sensors/sensors.h,
#	[
#		AC_DEFINE(HAVE_SENSORS_SENSORS_H, 1, [Define to 1 if you have the <sensors/sensors.h> header file.])
#	],
#	[with_libsensors="no (sensors/sensors.h not found)"])
	AC_CHECK_HEADERS(sensors/sensors.h, [], [with_libsensors="no (sensors/sensors.h not found)"])

	CPPFLAGS="$SAVE_CPPFLAGS"
fi
if test "x$with_libsensors" = "xyes"
then
	SAVE_CPPFLAGS="$CPPFLAGS"
	SAVE_LDFLAGS="$LDFLAGS"
	CPPFLAGS="$CPPFLAGS $with_sensors_cflags"
	LDFLAGS="$LDFLAGS $with_sensors_ldflags"

	AC_CHECK_LIB(sensors, sensors_init,
	[
		AC_DEFINE(HAVE_LIBSENSORS, 1, [Define to 1 if you have the sensors library (-lsensors).])
	],
	[with_libsensors="no (libsensors not found)"])

	CPPFLAGS="$SAVE_CPPFLAGS"
	LDFLAGS="$SAVE_LDFLAGS"
fi
if test "x$with_libsensors" = "xyes"
then
	BUILD_WITH_LIBSENSORS_CFLAGS="$with_sensors_cflags"
	BUILD_WITH_LIBSENSORS_LDFLAGS="$with_sensors_ldflags"
	AC_SUBST(BUILD_WITH_LIBSENSORS_CFLAGS)
	AC_SUBST(BUILD_WITH_LIBSENSORS_LDFLAGS)
fi
AM_CONDITIONAL(BUILD_WITH_LM_SENSORS, test "x$with_libsensors" = "xyes")
# }}}

# --with-libstatgrab {{{
with_libstatgrab_cflags=""
with_libstatgrab_ldflags=""
AC_ARG_WITH(libstatgrab, [AS_HELP_STRING([--with-libstatgrab@<:@=PREFIX@:>@], [Path to libstatgrab.])],
[
	if test "x$withval" != "xno" \
		&& test "x$withval" != "xyes"
	then
		with_libstatgrab_cflags="-I$withval/include"
		with_libstatgrab_ldflags="-L$withval/lib"
		with_libstatgrab="yes"
	else
		with_libstatgrab="$withval"
	fi
],
[
	if test "x$ac_system" = "xunknown"
	then
		with_libstatgrab="yes"
	else
		with_libstatgrab="no"
	fi
])
with_libstatgrab_pkg_config="yes"
if test "x$with_libstatgrab" = "xyes" \
  && test "x$PKG_CONFIG" != "x"
then
  AC_MSG_CHECKING([pkg-config for libstatgrab])
  temp_result="found"
  $PKG_CONFIG --exists libstatgrab 2>/dev/null
  if test "$?" != "0"
  then
    with_libstatgrab_pkg_config="no"
    temp_result="not found"
  fi
  AC_MSG_RESULT([$temp_result])
else
  AC_MSG_NOTICE([pkg-config not available, trying to guess flags for the statgrab library.])
  with_libstatgrab_pkg_config="no"
  with_libstatgrab_ldflags="$with_libstatgrab_ldflags -lstatgrab"
fi

if test "x$with_libstatgrab" = "xyes" \
  && test "x$with_libstatgrab_pkg_config" = "xyes" \
  && test "x$with_libstatgrab_cflags" = "x"
then
  AC_MSG_CHECKING([for libstatgrab CFLAGS])
  temp_result="`$PKG_CONFIG --cflags libstatgrab`"
  if test "$?" = "0"
  then
    with_libstatgrab_cflags="$temp_result"
  else
    with_libstatgrab="no ($PKG_CONFIG --cflags libstatgrab failed)"
    temp_result="$PKG_CONFIG --cflags libstatgrab failed"
  fi
  AC_MSG_RESULT([$temp_result])
fi

if test "x$with_libstatgrab" = "xyes" \
  && test "x$with_libstatgrab_pkg_config" = "xyes" \
  && test "x$with_libstatgrab_ldflags" = "x"
then
  AC_MSG_CHECKING([for libstatgrab LDFLAGS])
  temp_result="`$PKG_CONFIG --libs libstatgrab`"
  if test "$?" = "0"
  then
    with_libstatgrab_ldflags="$temp_result"
  else
    with_libstatgrab="no ($PKG_CONFIG --libs libstatgrab failed)"
    temp_result="$PKG_CONFIG --libs libstatgrab failed"
  fi
  AC_MSG_RESULT([$temp_result])
fi

if test "x$with_libstatgrab" = "xyes"
then
  SAVE_CPPFLAGS="$CPPFLAGS"
  CPPFLAGS="$CPPFLAGS $with_libstatgrab_cflags"

  AC_CHECK_HEADERS(statgrab.h,
		   [with_libstatgrab="yes"],
		   [with_libstatgrab="no (statgrab.h not found)"])

  CPPFLAGS="$SAVE_CPPFLAGS"
fi

if test "x$with_libstatgrab" = "xyes"
then
  SAVE_CFLAGS="$CFLAGS"
  SAVE_LDFLAGS="$LDFLAGS"

  CFLAGS="$CFLAGS $with_libstatgrab_cflags"
  LDFLAGS="$LDFLAGS $with_libstatgrab_ldflags"

  AC_CHECK_LIB(statgrab, sg_init,
	       [with_libstatgrab="yes"],
	       [with_libstatgrab="no (symbol sg_init not found)"])

  CFLAGS="$SAVE_CFLAGS"
  LDFLAGS="$SAVE_LDFLAGS"
fi

AM_CONDITIONAL(BUILD_WITH_LIBSTATGRAB, test "x$with_libstatgrab" = "xyes")
if test "x$with_libstatgrab" = "xyes"
then
  AC_DEFINE(HAVE_LIBSTATGRAB, 1, [Define to 1 if you have the 'statgrab' library (-lstatgrab)])
  BUILD_WITH_LIBSTATGRAB_CFLAGS="$with_libstatgrab_cflags"
  BUILD_WITH_LIBSTATGRAB_LDFLAGS="$with_libstatgrab_ldflags"
  AC_SUBST(BUILD_WITH_LIBSTATGRAB_CFLAGS)
  AC_SUBST(BUILD_WITH_LIBSTATGRAB_LDFLAGS)
fi
# }}}

# --with-libxmms {{{
with_xmms_config="xmms-config"
with_xmms_cflags=""
with_xmms_libs=""
AC_ARG_WITH(libxmms, [AS_HELP_STRING([--with-libxmms@<:@=PREFIX@:>@], [Path to libxmms.])],
[
	if test "x$withval" != "xno" \
		&& test "x$withval" != "xyes"
	then
		if test -f "$withval" && test -x "$withval";
		then
			with_xmms_config="$withval"
		else if test -x "$withval/bin/xmms-config"
		then
			with_xmms_config="$withval/bin/xmms-config"
		fi; fi
		with_libxmms="yes"
	else if test "x$withval" = "xno"
	then
		with_libxmms="no"
	else
		with_libxmms="yes"
	fi; fi
],
[
	with_libxmms="yes"
])
if test "x$with_libxmms" = "xyes"
then
	with_xmms_cflags=`$with_xmms_config --cflags 2>/dev/null`
	xmms_config_status=$?

	if test $xmms_config_status -ne 0
	then
		with_libxmms="no"
	fi
fi
if test "x$with_libxmms" = "xyes"
then
	with_xmms_libs=`$with_xmms_config --libs 2>/dev/null`
	xmms_config_status=$?

	if test $xmms_config_status -ne 0
	then
		with_libxmms="no"
	fi
fi
if test "x$with_libxmms" = "xyes"
then
	AC_CHECK_LIB(xmms, xmms_remote_get_info,
	[
		BUILD_WITH_LIBXMMS_CFLAGS="$with_xmms_cflags"
		BUILD_WITH_LIBXMMS_LIBS="$with_xmms_libs"
		AC_SUBST(BUILD_WITH_LIBXMMS_CFLAGS)
		AC_SUBST(BUILD_WITH_LIBXMMS_LIBS)
	],
	[
		with_libxmms="no"
	],
	[$with_xmms_libs])
fi
with_libxmms_numeric=0
if test "x$with_libxmms" = "xyes"
then
	with_libxmms_numeric=1
fi
AC_DEFINE_UNQUOTED(HAVE_LIBXMMS, [$with_libxmms_numeric], [Define to 1 if you have the 'xmms' library (-lxmms).])
AM_CONDITIONAL(BUILD_WITH_LIBXMMS, test "x$with_libxmms" = "xyes")
# }}}

# pkg-config --exists 'libupsclient' {{{
with_libupsclient="no (pkg-config isn't available)"
with_libupsclient_cflags=""
with_libupsclient_libs=""
if test "x$PKG_CONFIG" != "x"
then
	pkg-config --exists 'libupsclient' 2>/dev/null
	if test "$?" = "0"
	then
		with_libupsclient="yes"
	else
		with_libupsclient="no (pkg-config doesn't know library)"
	fi
fi
if test "x$with_libupsclient" = "xyes"
then
	with_libupsclient_cflags="`pkg-config --cflags 'libupsclient'`"
	if test $? -ne 0
	then
		with_libupsclient="no"
	fi
	with_libupsclient_libs="`pkg-config --libs 'libupsclient'`"
	if test $? -ne 0
	then
		with_libupsclient="no"
	fi
fi
if test "x$with_libupsclient" = "xyes"
then
	SAVE_CPPFLAGS="$CPPFLAGS"
	CPPFLAGS="$CPPFLAGS $with_libupsclient_cflags"

	AC_CHECK_HEADERS(upsclient.h, [], [with_libupsclient="no (upsclient.h not found)"])

	CPPFLAGS="$SAVE_CPPFLAGS"
fi
if test "x$with_libupsclient" = "xyes"
then
	SAVE_CPPFLAGS="$CPPFLAGS"
	SAVE_LDFLAGS="$LDFLAGS"

	CPPFLAGS="$CPPFLAGS $with_libupsclient_cflags"
	LDFLAGS="$LDFLAGS $with_libupsclient_libs"

	AC_CHECK_LIB(upsclient, upscli_connect,
		     [with_libupsclient="yes"],
		     [with_libupsclient="no (symbol upscli_connect not found)"])

	CPPFLAGS="$SAVE_CPPFLAGS"
	LDFLAGS="$SAVE_LDFLAGS"
fi
if test "x$with_libupsclient" = "xyes"
then
	SAVE_CPPFLAGS="$CPPFLAGS"
	CPPFLAGS="$CPPFLAGS $with_libupsclient_cflags"

	AC_CHECK_TYPES([UPSCONN_t, UPSCONN], [], [],
[#include <stdlib.h>
#include <stdio.h>
#include <upsclient.h>])

	CPPFLAGS="$SAVE_CPPFLAGS"
fi
if test "x$with_libupsclient" = "xyes"
then
	BUILD_WITH_LIBUPSCLIENT_CFLAGS="$with_libupsclient_cflags"
	BUILD_WITH_LIBUPSCLIENT_LIBS="$with_libupsclient_libs"
	AC_SUBST(BUILD_WITH_LIBUPSCLIENT_CFLAGS)
	AC_SUBST(BUILD_WITH_LIBUPSCLIENT_LIBS)
fi
# }}}

# pkg-config --exists 'libxml-2.0'; pkg-config --exists libvirt {{{
with_libxml2="no (pkg-config isn't available)"
with_libxml2_cflags=""
with_libxml2_ldflags=""
with_libvirt="no (pkg-config isn't available)"
with_libvirt_cflags=""
with_libvirt_ldflags=""
if test "x$PKG_CONFIG" != "x"
then
	pkg-config --exists 'libxml-2.0' 2>/dev/null
	if test "$?" = "0"
	then
		with_libxml2="yes"
	else
		with_libxml2="no (pkg-config doesn't know library)"
	fi

	pkg-config --exists libvirt 2>/dev/null
	if test "$?" = "0"
	then
		with_libvirt="yes"
	else
		with_libvirt="no (pkg-config doesn't know library)"
	fi
fi
if test "x$with_libxml2" = "xyes"
then
	with_libxml2_cflags="`pkg-config --cflags libxml-2.0`"
	if test $? -ne 0
	then
		with_libxml2="no"
	fi
	with_libxml2_ldflags="`pkg-config --libs libxml-2.0`"
	if test $? -ne 0
	then
		with_libxml2="no"
	fi
fi
if test "x$with_libxml2" = "xyes"
then
	SAVE_CPPFLAGS="$CPPFLAGS"
	CPPFLAGS="$CPPFLAGS $with_libxml2_cflags"

	AC_CHECK_HEADERS(libxml/parser.h, [],
		      [with_libxml2="no (libxml/parser.h not found)"])

	CPPFLAGS="$SAVE_CPPFLAGS"
fi
if test "x$with_libxml2" = "xyes"
then
	SAVE_CFLAGS="$CFLAGS"
	SAVE_LDFLAGS="$LDFLAGS"

	CFLAGS="$CFLAGS $with_libxml2_cflags"
	LDFLAGS="$LDFLAGS $with_libxml2_ldflags"

	AC_CHECK_LIB(xml2, xmlXPathEval,
		     [with_libxml2="yes"],
		     [with_libxml2="no (symbol xmlXPathEval not found)"])

	CFLAGS="$SAVE_CFLAGS"
	LDFLAGS="$SAVE_LDFLAGS"
fi
dnl Add the right compiler flags and libraries.
if test "x$with_libxml2" = "xyes"; then
	BUILD_WITH_LIBXML2_CFLAGS="$with_libxml2_cflags"
	BUILD_WITH_LIBXML2_LIBS="$with_libxml2_ldflags"
	AC_SUBST(BUILD_WITH_LIBXML2_CFLAGS)
	AC_SUBST(BUILD_WITH_LIBXML2_LIBS)
fi
if test "x$with_libvirt" = "xyes"
then
	with_libvirt_cflags="`pkg-config --cflags libvirt`"
	if test $? -ne 0
	then
		with_libvirt="no"
	fi
	with_libvirt_ldflags="`pkg-config --libs libvirt`"
	if test $? -ne 0
	then
		with_libvirt="no"
	fi
fi
if test "x$with_libvirt" = "xyes"
then
	SAVE_CPPFLAGS="$CPPFLAGS"
	CPPFLAGS="$CPPFLAGS $with_libvirt_cflags"

	AC_CHECK_HEADERS(libvirt/libvirt.h, [],
		      [with_libvirt="no (libvirt/libvirt.h not found)"])

	CPPFLAGS="$SAVE_CPPFLAGS"
fi
if test "x$with_libvirt" = "xyes"
then
	SAVE_CFLAGS="$CFLAGS"
	SAVE_LDFLAGS="$LDFLAGS"

	CFLAGS="$CFLAGS $with_libvirt_cflags"
	LDFLAGS="$LDFLAGS $with_libvirt_ldflags"

	AC_CHECK_LIB(virt, virDomainBlockStats,
		     [with_libvirt="yes"],
		     [with_libvirt="no (symbol virDomainBlockStats not found)"])

	CFLAGS="$SAVE_CFLAGS"
	LDFLAGS="$SAVE_LDFLAGS"
fi
dnl Add the right compiler flags and libraries.
if test "x$with_libvirt" = "xyes"; then
	BUILD_WITH_LIBVIRT_CFLAGS="$with_libvirt_cflags"
	BUILD_WITH_LIBVIRT_LIBS="$with_libvirt_ldflags"
	AC_SUBST(BUILD_WITH_LIBVIRT_CFLAGS)
	AC_SUBST(BUILD_WITH_LIBVIRT_LIBS)
fi
# }}}

# $PKG_CONFIG --exists OpenIPMIpthread {{{
with_libopenipmipthread="yes"
with_libopenipmipthread_cflags=""
with_libopenipmipthread_libs=""

AC_MSG_CHECKING([for pkg-config])
temp_result="no"
if test "x$PKG_CONFIG" = "x"
then
	with_libopenipmipthread="no"
	temp_result="no"
else
	temp_result="$PKG_CONFIG"
fi
AC_MSG_RESULT([$temp_result])

if test "x$with_libopenipmipthread" = "xyes"
then
	AC_MSG_CHECKING([for libOpenIPMIpthread])
	$PKG_CONFIG --exists OpenIPMIpthread 2>/dev/null
	if test "$?" != "0"
	then
		with_libopenipmipthread="no ($PKG_CONFIG doesn't know OpenIPMIpthread)"
	fi
	AC_MSG_RESULT([$with_libopenipmipthread])
fi

if test "x$with_libopenipmipthread" = "xyes"
then
	AC_MSG_CHECKING([for libOpenIPMIpthread CFLAGS])
	temp_result="`$PKG_CONFIG --cflags OpenIPMIpthread`"
	if test "$?" = "0"
	then
		with_libopenipmipthread_cflags="$temp_result"
	else
		with_libopenipmipthread="no ($PKG_CONFIG --cflags OpenIPMIpthread failed)"
		temp_result="$PKG_CONFIG --cflags OpenIPMIpthread failed"
	fi
	AC_MSG_RESULT([$temp_result])
fi

if test "x$with_libopenipmipthread" = "xyes"
then
	AC_MSG_CHECKING([for libOpenIPMIpthread LDFLAGS])
	temp_result="`$PKG_CONFIG --libs OpenIPMIpthread`"
	if test "$?" = "0"
	then
		with_libopenipmipthread_ldflags="$temp_result"
	else
		with_libopenipmipthread="no ($PKG_CONFIG --libs OpenIPMIpthread failed)"
		temp_result="$PKG_CONFIG --libs OpenIPMIpthread failed"
	fi
	AC_MSG_RESULT([$temp_result])
fi

if test "x$with_libopenipmipthread" = "xyes"
then
	SAVE_CPPFLAGS="$CPPFLAGS"
	CPPFLAGS="$CPPFLAGS $with_libopenipmipthread_cflags"

	AC_CHECK_HEADERS(OpenIPMI/ipmi_smi.h,
			 [with_libopenipmipthread="yes"],
			 [with_libopenipmipthread="no (OpenIPMI/ipmi_smi.h not found)"],
[#include <OpenIPMI/ipmiif.h>
#include <OpenIPMI/ipmi_err.h>
#include <OpenIPMI/ipmi_posix.h>
#include <OpenIPMI/ipmi_conn.h>
])

	CPPFLAGS="$SAVE_CPPFLAGS"
fi

if test "x$with_libopenipmipthread" = "xyes"
then
	BUILD_WITH_OPENIPMI_CFLAGS="$with_libopenipmipthread_cflags"
	BUILD_WITH_OPENIPMI_LIBS="$with_libopenipmipthread_ldflags"
	AC_SUBST(BUILD_WITH_OPENIPMI_CFLAGS)
	AC_SUBST(BUILD_WITH_OPENIPMI_LIBS)
fi
# }}}

PKG_CHECK_MODULES([LIBNOTIFY], [libnotify],
		[with_libnotify="yes"],
		[with_libnotify="no ($LIBNOTIFY_PKG_ERRORS)"])

# Check for enabled/disabled features
#

# AC_COLLECTD(name, enable/disable, info-text, feature/module)
# ------------------------------------------------------------
dnl
m4_define([my_toupper], [m4_translit([$1], m4_defn([m4_cr_letters]), m4_defn([m4_cr_LETTERS]))])
dnl
AC_DEFUN(
	[AC_COLLECTD],
	[
	m4_if([$1], [], [AC_FATAL([AC_COLLECTD([$1], [$2], [$3], [$4]): 1st argument must not be empty])])dnl
	m4_if(
		[$2],
		[enable],
		[dnl
		m4_define([EnDis],[disabled])dnl
		m4_define([YesNo],[no])dnl
		],dnl
		[m4_if(
			[$2],
			[disable],
			[dnl
			m4_define([EnDis],[enabled])dnl
			m4_define([YesNo],[yes])dnl
			],
			[dnl
			AC_FATAL([AC_COLLECTD([$1], [$2], [$3], [$4]): 2nd argument must be either enable or disable])dnl
			]dnl
		)]dnl
	)dnl
	m4_if([$3], [feature], [],
		[m4_if(
			[$3], [module], [],
			[dnl
			AC_FATAL([AC_COLLECTD([$1], [$2], [$3], [$4]): 3rd argument must be either feature or disable])dnl
			]dnl
		)]dnl
	)dnl
	AC_ARG_ENABLE(
		[$1],
		AS_HELP_STRING([--$2-$1], [$2 $4 (EnDis by def)]),
		[],
		enable_$1='[YesNo]'dnl
	)# AC_ARG_ENABLE
if test "x$enable_$1" = "xno"
then
	collectd_$1=0
else
	if test "x$enable_$1" = "xyes"
	then
		collectd_$1=1
	else
		AC_MSG_NOTICE([please specify either --enable-$1 or --disable-$1; enabling $1.])
		collectd_$1=1
		enable_$1='yes'
	fi
fi
	AC_DEFINE_UNQUOTED([COLLECT_]my_toupper([$1]), [$collectd_$1], [wether or not to enable $3 $4])
	AM_CONDITIONAL([BUILD_]my_toupper([$3])[_]my_toupper([$1]), [test "x$enable_$1" = "xyes"])dnl
	]dnl
)# AC_COLLECTD(name, enable/disable, info-text, feature/module)

# AC_PLUGIN(name, default, info)
# ------------------------------------------------------------
dnl
AC_DEFUN(
  [AC_PLUGIN],
  [
    enable_plugin="no"
    AC_ARG_ENABLE([$1], AC_HELP_STRING([--enable-$1], [$3]),
    [
     if test "x$enableval" = "xyes"
     then
	     enable_plugin="yes"
     else
	     enable_plugin="no"
     fi
    ],
    [
     if test "x$2" = "xyes"
     then
	     enable_plugin="yes"
     else
	     enable_plugin="no"
     fi
    ])
    if test "x$enable_plugin" = "xyes"
    then
	    if test "x$2" = "xyes"
	    then
		    AC_DEFINE([HAVE_PLUGIN_]my_toupper([$1]), 1, [Define to 1 if the $1 plugin is enabled.])
	    else # User passed "yes" but dependency checking yielded "no" => Dependency problem.
		    dependency_error="yes"
		    enable_plugin="no (dependency error)"
	    fi
    fi
    AM_CONDITIONAL([BUILD_PLUGIN_]my_toupper([$1]), test "x$enable_plugin" = "xyes")
    enable_$1="$enable_plugin"
  ]
)# AC_PLUGIN(name, default, info)

m4_divert_once([HELP_ENABLE], [
collectd features:])
# FIXME: Remove these calls to `AC_COLLECTD' and then remove that macro.
AC_COLLECTD([debug],     [enable],  [feature], [debugging])
AC_COLLECTD([daemon],    [disable], [feature], [daemon mode])
AC_COLLECTD([getifaddrs],[enable],  [feature], [getifaddrs under Linux])

dependency_error="no"
plugin_ascent="no"
plugin_battery="no"
plugin_cpu="no"
plugin_cpufreq="no"
plugin_df="no"
plugin_disk="no"
plugin_entropy="no"
plugin_interface="no"
plugin_ipmi="no"
plugin_ipvs="no"
plugin_irq="no"
plugin_libvirt="no"
plugin_load="no"
plugin_memory="no"
plugin_multimeter="no"
plugin_nfs="no"
plugin_perl="no"
plugin_processes="no"
plugin_serial="no"
plugin_swap="no"
plugin_tape="no"
plugin_tcpconns="no"
plugin_thermal="no"
plugin_users="no"
plugin_vmem="no"
plugin_vserver="no"
plugin_wireless="no"

# Linux
if test "x$ac_system" = "xLinux"
then
	plugin_battery="yes"
	plugin_cpu="yes"
	plugin_cpufreq="yes"
	plugin_disk="yes"
	plugin_entropy="yes"
	plugin_interface="yes"
	plugin_irq="yes"
	plugin_load="yes"
	plugin_memory="yes"
	plugin_nfs="yes"
	plugin_processes="yes"
	plugin_serial="yes"
	plugin_swap="yes"
	plugin_tcpconns="yes"
	plugin_thermal="yes"
	plugin_vmem="yes"
	plugin_vserver="yes"
	plugin_wireless="yes"

	if test "x$have_net_ip_vs_h" = "xyes" -o "x$have_ip_vs_h" = "xyes"
	then
		plugin_ipvs="yes"
	fi
fi

if test "x$ac_system" = "xOpenBSD"
then
	plugin_tcpconns="yes"
fi

# Mac OS X devices
if test "x$with_libiokit" = "xyes"
then
	plugin_battery="yes"
	plugin_disk="yes"
fi

# Solaris
if test "x$with_devinfo$with_kstat" = "xyesyes"
then
	plugin_cpu="yes"
	plugin_disk="yes"
	plugin_interface="yes"
	plugin_memory="yes"
	plugin_tape="yes"
fi

if test "x$have_sys_swap_h$with_kstat$ac_system" = "xyesyesSolaris"
then
	plugin_swap="yes"
fi

# libstatgrab
if test "x$with_libstatgrab" = "xyes"
then
	plugin_cpu="yes"
	plugin_disk="yes"
	plugin_interface="yes"
	plugin_load="yes"
	plugin_memory="yes"
	plugin_swap="yes"
	plugin_users="yes"
fi

if test "x$with_libcurl" = "xyes" && test "x$with_libxml2" = "xyes"
then
	plugin_ascent="yes"
fi

if test "x$with_libopenipmipthread" = "xyes"
then
	plugin_ipmi="yes"
fi

if test "x$have_processor_info" = "xyes"
then
	plugin_cpu="yes"
fi
if test "x$have_sysctlbyname" = "xyes"
then
	plugin_cpu="yes"
	plugin_memory="yes"
	plugin_tcpconns="yes"
fi

if test "x$have_statfs" = "xyes"
then
	plugin_df="yes"
fi
if test "x$have_statvfs" = "xyes"
then
	plugin_df="yes"
fi

if test "x$have_getifaddrs" = "xyes"
then
	plugin_interface="yes"
fi

if test "x$with_libxml2" = "xyes" && test "x$with_libvirt" = "xyes"
then
	plugin_libvirt="yes"
fi

if test "x$have_getloadavg" = "xyes"
then
	plugin_load="yes"
fi

if test "x$have_libperl$have_perl_ithreads" = "xyesyes"
then
	plugin_perl="yes"
fi

# Mac OS X memory interface
if test "x$have_host_statistics" = "xyes"
then
	plugin_memory="yes"
fi

if test "x$have_termios_h" = "xyes"
then
	plugin_multimeter="yes"
fi

if test "x$have_thread_info" = "xyes"
then
	plugin_processes="yes"
fi

if test "x$with_kvm_getprocs" = "xyes"
then
	plugin_processes="yes"
fi

if test "x$with_kvm_getswapinfo" = "xyes"
then
	plugin_swap="yes"
fi

if test "x$with_kvm_openfiles$with_kvm_nlist" = "xyesyes"
then
	plugin_tcpconns="yes"
fi

if test "x$have_getutent" = "xyes"
then
	plugin_users="yes"
fi
if test "x$have_getutxent" = "xyes"
then
	plugin_users="yes"
fi

# FIXME: sysctl for swap plugin

m4_divert_once([HELP_ENABLE], [
collectd plugins:])

AC_PLUGIN([apache],      [$with_libcurl],      [Apache httpd statistics])
AC_PLUGIN([apcups],      [yes],                [Statistics of UPSes by APC])
AC_PLUGIN([apple_sensors], [$with_libiokit],   [Apple's hardware sensors])
AC_PLUGIN([ascent],      [$plugin_ascent],     [AscentEmu player statistics])
AC_PLUGIN([battery],     [$plugin_battery],    [Battery statistics])
AC_PLUGIN([cpu],         [$plugin_cpu],        [CPU usage statistics])
AC_PLUGIN([cpufreq],     [$plugin_cpufreq],    [CPU frequency statistics])
AC_PLUGIN([csv],         [yes],                [CSV output plugin])
AC_PLUGIN([notify_desktop], [$with_libnotify], [Desktop notifications])
AC_PLUGIN([dbi],         [$with_libdbi],       [General database statistics])
AC_PLUGIN([df],          [$plugin_df],         [Filesystem usage statistics])
AC_PLUGIN([disk],        [$plugin_disk],       [Disk usage statistics])
AC_PLUGIN([dns],         [$with_libpcap],      [DNS traffic analysis])
AC_PLUGIN([email],       [yes],                [EMail statistics])
AC_PLUGIN([entropy],     [$plugin_entropy],    [Entropy statistics])
AC_PLUGIN([exec],        [yes],                [Execution of external programs])
AC_PLUGIN([filecount],   [yes],                [Count files in directories])
AC_PLUGIN([filter_ignore], [yes],                [Ignore specific values])
AC_PLUGIN([hddtemp],     [yes],                [Query hddtempd])
AC_PLUGIN([interface],   [$plugin_interface],  [Interface traffic statistics])
AC_PLUGIN([iptables],    [$with_libiptc],      [IPTables rule counters])
AC_PLUGIN([ipmi],        [$plugin_ipmi],       [IPMI sensor statistics])
AC_PLUGIN([ipvs],        [$plugin_ipvs],       [IPVS connection statistics])
AC_PLUGIN([irq],         [$plugin_irq],        [IRQ statistics])
AC_PLUGIN([libvirt],     [$plugin_libvirt],    [Virtual machine statistics])
AC_PLUGIN([load],        [$plugin_load],       [System load])
AC_PLUGIN([logfile],     [yes],                [File logging plugin])
AC_PLUGIN([match_regex], [yes],                [The regex match])
AC_PLUGIN([match_value], [yes],                [The value match])
AC_PLUGIN([mbmon],       [yes],                [Query mbmond])
AC_PLUGIN([memcached],   [yes],                [memcached statistics])
AC_PLUGIN([memory],      [$plugin_memory],     [Memory usage])
AC_PLUGIN([multimeter],  [$plugin_multimeter], [Read multimeter values])
AC_PLUGIN([mysql],       [$with_libmysql],     [MySQL statistics])
AC_PLUGIN([netlink],     [$with_libnetlink],   [Enhanced Linux network statistics])
AC_PLUGIN([network],     [yes],                [Network communication plugin])
AC_PLUGIN([nfs],         [$plugin_nfs],        [NFS statistics])
AC_PLUGIN([nginx],       [$with_libcurl],      [nginx statistics])
AC_PLUGIN([notify_email], [$with_libesmtp],    [Email notifier])
AC_PLUGIN([ntpd],        [yes],                [NTPd statistics])
AC_PLUGIN([nut],         [$with_libupsclient], [Network UPS tools statistics])
AC_PLUGIN([onewire],     [$with_libowcapi],    [OneWire sensor statistics])
AC_PLUGIN([oracle],      [$with_oracle],       [Oracle plugin])
AC_PLUGIN([perl],        [$plugin_perl],       [Embed a Perl interpreter])
AC_PLUGIN([ping],        [$with_liboping],     [Network latency statistics])
AC_PLUGIN([postgresql],  [$with_libpq],        [PostgreSQL database statistics])
AC_PLUGIN([powerdns],    [yes],                [PowerDNS statistics])
AC_PLUGIN([processes],   [$plugin_processes],  [Process statistics])
AC_PLUGIN([rrdtool],     [$with_librrd],       [RRDTool output plugin])
AC_PLUGIN([rrdcached],   [$librrd_rrdc_update], [RRDTool output plugin])
AC_PLUGIN([sensors],     [$with_libsensors],   [lm_sensors statistics])
AC_PLUGIN([serial],      [$plugin_serial],     [serial port traffic])
AC_PLUGIN([snmp],        [$with_libnetsnmp],   [SNMP querying plugin])
AC_PLUGIN([swap],        [$plugin_swap],       [Swap usage statistics])
AC_PLUGIN([syslog],      [$have_syslog],       [Syslog logging plugin])
AC_PLUGIN([tail],        [yes],                [Parsing of logfiles])
AC_PLUGIN([tape],        [$plugin_tape],       [Tape drive statistics])
AC_PLUGIN([target_set],  [yes],                [The set target])
AC_PLUGIN([tcpconns],    [$plugin_tcpconns],   [TCP connection statistics])
AC_PLUGIN([teamspeak2],  [yes],                [TeamSpeak2 server statistics])
AC_PLUGIN([thermal],     [$plugin_thermal],    [Linux ACPI thermal zone statistics])
AC_PLUGIN([unixsock],    [yes],                [Unixsock communication plugin])
AC_PLUGIN([users],       [$plugin_users],      [User statistics])
AC_PLUGIN([uuid],        [yes],                [UUID as hostname plugin])
AC_PLUGIN([vmem],        [$plugin_vmem],       [Virtual memory statistics])
AC_PLUGIN([vserver],     [$plugin_vserver],    [Linux VServer statistics])
AC_PLUGIN([wireless],    [$plugin_wireless],   [Wireless statistics])
AC_PLUGIN([xmms],        [$with_libxmms],      [XMMS statistics])

dnl ip_vs.h
if test "x$ac_system" = "xLinux" \
	&& test "x$have_net_ip_vs_h$have_ip_vs_h" = "xnono"
then
	enable_ipvs="$enable_ipvs (ip_vs.h not found)"
fi

dnl Perl bindings
AC_ARG_WITH(perl-bindings, [AS_HELP_STRING([--with-perl-bindings@<:@=OPTIONS@:>@], [Options passed to "perl Makefile.PL".])],
[
	if test "x$withval" != "xno" && test "x$withval" != "xyes"
	then
		PERL_BINDINGS_OPTIONS="$withval"
		with_perl_bindings="yes"
	else
		PERL_BINDINGS_OPTIONS=""
		with_perl_bindings="$withval"
	fi
],
[
	PERL_BINDINGS_OPTIONS=""
	if test -n "$perl_interpreter"
	then
		with_perl_bindings="yes"
	else
		with_perl_bindings="no (no perl interpreter found)"
	fi
])
if test "x$with_perl_bindings" = "xyes"
then
	PERL_BINDINGS="perl"
else
	PERL_BINDINGS=""
fi
AC_SUBST(PERL_BINDINGS)
AC_SUBST(PERL_BINDINGS_OPTIONS)

AC_OUTPUT(Makefile src/Makefile src/collectd.conf src/libiptc/Makefile src/libcollectdclient/Makefile src/liboconfig/Makefile src/liboping/Makefile bindings/Makefile)

if test "x$with_librrd" = "xyes" \
	&& test "x$librrd_threadsafe" != "xyes"
then
	with_librrd="yes (warning: librrd is not thread-safe)"
fi

if test "x$with_liboping" = "xyes" \
	&& test "x$with_own_liboping" = "xyes"
then
	with_liboping="yes (shipped version)"
fi

if test "x$with_libiptc" = "xyes" -a "x$with_own_libiptc" = "xyes"
then
	with_libiptc="yes (shipped version)"
fi

if test "x$with_libperl" = "xyes"
then
	with_libperl="yes (version `$perl_interpreter -MConfig -e 'print $Config{version};'`)"
else
	enable_perl="no (needs libperl)"
fi

if test "x$with_perl_bindings" = "xyes" \
	&& test "x$PERL_BINDINGS_OPTIONS" != "x"
then
	with_perl_bindings="yes ($PERL_BINDINGS_OPTIONS)"
fi

cat <<EOF;

Configuration:
  Libraries:
    libcurl . . . . . . . $with_libcurl
    libdbi  . . . . . . . $with_libdbi
    libesmtp  . . . . . . $with_libesmtp
    libiokit  . . . . . . $with_libiokit
    libiptc . . . . . . . $with_libiptc
    libkstat  . . . . . . $with_kstat
    libkvm  . . . . . . . $with_libkvm
    libmysql  . . . . . . $with_libmysql
    libnetlink  . . . . . $with_libnetlink
    libnetsnmp  . . . . . $with_libnetsnmp
    libnotify . . . . . . $with_libnotify
    liboconfig  . . . . . $with_liboconfig
    libopenipmi . . . . . $with_libopenipmipthread
    liboping  . . . . . . $with_liboping
    libpcap . . . . . . . $with_libpcap
    libpcre . . . . . . . $with_libpcre
    libperl . . . . . . . $with_libperl
    libpthread  . . . . . $with_libpthread
    libpq . . . . . . . . $with_libpq
    librrd  . . . . . . . $with_librrd
    libsensors  . . . . . $with_libsensors
    libstatgrab . . . . . $with_libstatgrab
    libupsclient  . . . . $with_libupsclient
    libvirt . . . . . . . $with_libvirt
    libxml2 . . . . . . . $with_libxml2
    libxmms . . . . . . . $with_libxmms
    oracle  . . . . . . . $with_oracle

  Features:
    daemon mode . . . . . $enable_daemon
    debug . . . . . . . . $enable_debug

  Bindings:
    perl  . . . . . . . . $with_perl_bindings

  Modules:
    apache  . . . . . . . $enable_apache
    apcups  . . . . . . . $enable_apcups
    apple_sensors . . . . $enable_apple_sensors
    ascent  . . . . . . . $enable_ascent
    battery . . . . . . . $enable_battery
    cpu . . . . . . . . . $enable_cpu
    cpufreq . . . . . . . $enable_cpufreq
    csv . . . . . . . . . $enable_csv
    dbi . . . . . . . . . $enable_dbi
    df  . . . . . . . . . $enable_df
    disk  . . . . . . . . $enable_disk
    dns . . . . . . . . . $enable_dns
    email . . . . . . . . $enable_email
    entropy . . . . . . . $enable_entropy
    exec  . . . . . . . . $enable_exec
    filecount . . . . . . $enable_filecount
    filter_ignore . . . . $enable_filter_ignore
    hddtemp . . . . . . . $enable_hddtemp
    interface . . . . . . $enable_interface
    iptables  . . . . . . $enable_iptables
    ipmi  . . . . . . . . $enable_ipmi
    ipvs  . . . . . . . . $enable_ipvs
    irq . . . . . . . . . $enable_irq
    libvirt . . . . . . . $enable_libvirt
    load  . . . . . . . . $enable_load
    logfile . . . . . . . $enable_logfile
    match_regex . . . . . $enable_match_regex
    match_value . . . . . $enable_match_value
    mbmon . . . . . . . . $enable_mbmon
    memcached . . . . . . $enable_memcached
    memory  . . . . . . . $enable_memory
    multimeter  . . . . . $enable_multimeter
    mysql . . . . . . . . $enable_mysql
    netlink . . . . . . . $enable_netlink
    network . . . . . . . $enable_network
    nfs . . . . . . . . . $enable_nfs
    nginx . . . . . . . . $enable_nginx
    notify_desktop  . . . $enable_notify_desktop
    notify_email  . . . . $enable_notify_email
    ntpd  . . . . . . . . $enable_ntpd
    nut . . . . . . . . . $enable_nut
    onewire . . . . . . . $enable_onewire
    oracle  . . . . . . . $enable_oracle
    perl  . . . . . . . . $enable_perl
    ping  . . . . . . . . $enable_ping
    postgresql  . . . . . $enable_postgresql
    powerdns  . . . . . . $enable_powerdns
    processes . . . . . . $enable_processes
    rrdtool . . . . . . . $enable_rrdtool
    rrdcached . . . . . . $enable_rrdcached
    sensors . . . . . . . $enable_sensors
    serial  . . . . . . . $enable_serial
    snmp  . . . . . . . . $enable_snmp
    swap  . . . . . . . . $enable_swap
    syslog  . . . . . . . $enable_syslog
    tail  . . . . . . . . $enable_tail
    tape  . . . . . . . . $enable_tape
    target_set  . . . . . $enable_target_set
    tcpconns  . . . . . . $enable_tcpconns
    teamspeak2  . . . . . $enable_teamspeak2
    thermal . . . . . . . $enable_thermal
    unixsock  . . . . . . $enable_unixsock
    users . . . . . . . . $enable_users
    uuid  . . . . . . . . $enable_uuid
    vmem  . . . . . . . . $enable_vmem
    vserver . . . . . . . $enable_vserver
    wireless  . . . . . . $enable_wireless
    xmms  . . . . . . . . $enable_xmms

EOF

if test "x$dependency_error" = "xyes"; then
	AC_MSG_ERROR("Some plugins are missing dependencies - see above summary for details")
fi

# vim: set fdm=marker :<|MERGE_RESOLUTION|>--- conflicted
+++ resolved
@@ -1012,6 +1012,15 @@
 fi
 AM_CONDITIONAL(BUILD_WITH_LIBKVM_NLIST, test "x$with_kvm_nlist" = "xyes")
 
+AC_CHECK_LIB(kvm, kvm_openfiles, [with_kvm_openfiles="yes"], [with_kvm_openfiles="no"])
+if test "x$with_kvm_openfiles" = "xyes"
+then
+	AC_DEFINE(HAVE_LIBKVM_NLIST, 1,
+		  [Define to 1 if you have the 'kvm' library with the 'kvm_openfiles' symbol (-lkvm)])
+	with_libkvm="yes"
+fi
+AM_CONDITIONAL(BUILD_WITH_LIBKVM_OPENFILES, test "x$with_kvm_openfiles" = "xyes")
+
 # --with-libcurl {{{
 with_curl_config="curl-config"
 with_curl_cflags=""
@@ -1172,24 +1181,9 @@
 AM_CONDITIONAL(BUILD_WITH_LIBESMTP, test "x$with_libesmtp" = "xyes")
 # }}}
 
-<<<<<<< HEAD
 # --with-libiptc {{{
 with_own_libiptc="no"
 AC_ARG_WITH(libiptc, [AS_HELP_STRING([--with-libiptc@<:@=PREFIX@:>@], [Path to libiptc.])],
-=======
-AC_CHECK_LIB(kvm, kvm_openfiles, [with_kvm_openfiles="yes"], [with_kvm_openfiles="no"])
-if test "x$with_kvm_openfiles" = "xyes"
-then
-	AC_DEFINE(HAVE_LIBKVM_NLIST, 1,
-		  [Define to 1 if you have the 'kvm' library with the 'kvm_openfiles' symbol (-lkvm)])
-	with_libkvm="yes"
-fi
-AM_CONDITIONAL(BUILD_WITH_LIBKVM_OPENFILES, test "x$with_kvm_openfiles" = "xyes")
-
-with_sensors_cflags=""
-with_sensors_ldflags=""
-AC_ARG_WITH(lm-sensors, [AS_HELP_STRING([--with-lm-sensors@<:@=PREFIX@:>@], [Path to lm_sensors.])],
->>>>>>> 37b23384
 [
 	if test "x$withval" != "xno" && test "x$withval" != "xyes"
 	then
